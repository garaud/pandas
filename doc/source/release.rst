.. _release:

.. currentmodule:: pandas

.. ipython:: python
   :suppress:

   import os
   import csv
   from pandas.compat import StringIO
   import pandas as pd
   ExcelWriter = pd.ExcelWriter

   import numpy as np
   np.random.seed(123456)
   randn = np.random.randn
   np.set_printoptions(precision=4, suppress=True)

   import matplotlib.pyplot as plt
   plt.close('all')

   from pandas import *
   options.display.max_rows=15
   import pandas.util.testing as tm

*************
Release Notes
*************

This is the list of changes to pandas between each release. For full details,
see the commit logs at http://github.com/pydata/pandas

**What is it**

pandas is a Python package providing fast, flexible, and expressive data
structures designed to make working with “relational” or “labeled” data both
easy and intuitive. It aims to be the fundamental high-level building block for
doing practical, real world data analysis in Python. Additionally, it has the
broader goal of becoming the most powerful and flexible open source data
analysis / manipulation tool available in any language.

**Where to get it**

* Source code: http://github.com/pydata/pandas
* Binary installers on PyPI: http://pypi.python.org/pypi/pandas
* Documentation: http://pandas.pydata.org

pandas 0.14.0
-------------

**Release date:** (not yet released)

New features
~~~~~~~~~~~~

- Officially support Python 3.4
- ``Index`` returns a MultiIndex if passed a list of tuples
  ``DataFrame(dict)`` and ``Series(dict)`` create ``MultiIndex``
  columns and index where applicable (:issue:`3323`)
- Hexagonal bin plots from ``DataFrame.plot`` with ``kind='hexbin'`` (:issue:`5478`)
- Pie plots from ``Series.plot`` and ``DataFrame.plot`` with ``kind='pie'`` (:issue:`6976`)
- Added the ``sym_diff`` method to ``Index`` (:issue:`5543`)
- Added ``to_julian_date`` to ``TimeStamp`` and ``DatetimeIndex``.  The Julian
  Date is used primarily in astronomy and represents the number of days from
  noon, January 1, 4713 BC.  Because nanoseconds are used to define the time
  in pandas the actual range of dates that you can use is 1678 AD to 2262 AD. (:issue:`4041`)
- Added error bar support to the ``.plot`` method of ``DataFrame`` and ``Series`` (:issue:`3796`, :issue:`6834`)
- Implemented ``Panel.pct_change`` (:issue:`6904`)

API Changes
~~~~~~~~~~~

- ``read_excel`` uses 0 as the default sheet (:issue:`6573`)
- ``iloc`` will now accept out-of-bounds indexers, e.g. a value that exceeds the length of the object being
  indexed. These will be excluded. This will make pandas conform more with pandas/numpy indexing of out-of-bounds
  values. A single indexer that is out-of-bounds and drops the dimensions of the object will still raise
  ``IndexError`` (:issue:`6296`)
- ``select_as_multiple`` will always raise a ``KeyError``, when a key or the selector is not found (:issue:`6177`)
- ``df['col'] = value`` and ``df.loc[:,'col'] = value`` are now completely equivalent;
  previously the ``.loc`` would not necessarily coerce the dtype of the resultant series (:issue:`6149`)
- ``dtypes`` and ``ftypes`` now return a series with ``dtype=object`` on empty containers (:issue:`5740`)
- ``df.to_csv`` will now return a string of the CSV data if neither a target path nor a buffer is provided
  (:issue:`6061`)
- ``df.to_html`` will now print out the header of an empty dataframe (:issue:`6062`)
- The ``interpolate`` ``downcast`` keyword default has been changed from ``infer`` to
  ``None``. This is to preseve the original dtype unless explicitly requested otherwise (:issue:`6290`).
- allow a Series to utilize index methods depending on its index type, e.g. ``Series.year`` is now defined
  for a Series with a ``DatetimeIndex`` or a ``PeriodIndex``; trying this on a non-supported Index type will
  now raise a ``TypeError``. (:issue:`4551`, :issue:`4056`, :issue:`5519`)

  The following are affected:

  - ``date,time,year,month,day``
  - ``hour,minute,second,weekofyear``
  - ``week,dayofweek,dayofyear,quarter``
  - ``microsecond,nanosecond,qyear``
  - ``is_month_start,is_month_end``
  - ``is_quarter_start,is_quarter_end``
  - ``is_year_start,is_year_end``
  - ``min(),max()``
  - ``pd.infer_freq()``

- Add ``is_month_start``, ``is_month_end``, ``is_quarter_start``, ``is_quarter_end``,
  ``is_year_start``, ``is_year_end`` accessors for ``DateTimeIndex`` / ``Timestamp`` which return a boolean array
  of whether the timestamp(s) are at the start/end of the month/quarter/year defined by the
  frequency of the ``DateTimeIndex`` / ``Timestamp`` (:issue:`4565`, :issue:`6998`))

- ``pd.infer_freq()`` will now raise a ``TypeError`` if given an invalid ``Series/Index``
  type (:issue:`6407`, :issue:`6463`)

- Local variable usage has changed in
  :func:`pandas.eval`/:meth:`DataFrame.eval`/:meth:`DataFrame.query`
  (:issue:`5987`). For the :class:`~pandas.DataFrame` methods, two things have
  changed

  - Column names are now given precedence over locals
  - Local variables must be referred to explicitly. This means that even if
    you have a local variable that is *not* a column you must still refer to
    it with the ``'@'`` prefix.
  - You can have an expression like ``df.query('@a < a')`` with no complaints
    from ``pandas`` about ambiguity of the name ``a``.
  - The top-level :func:`pandas.eval` function does not allow you use the
    ``'@'`` prefix and provides you with an error message telling you so.
  - ``NameResolutionError`` was removed because it isn't necessary anymore.

- ``concat`` will now concatenate mixed Series and DataFrames using the Series name
  or numbering columns as needed (:issue:`2385`)
- Slicing and advanced/boolean indexing operations on ``Index`` classes as well
  as :meth:`Index.delete` and :meth:`Index.drop` methods will no longer change type of the
  resulting index (:issue:`6440`, :issue:`7040`)
- ``set_index`` no longer converts MultiIndexes to an Index of tuples (:issue:`6459`).
- Slicing with negative start, stop & step values handles corner cases better (:issue:`6531`):

  - ``df.iloc[:-len(df)]`` is now empty
  - ``df.iloc[len(df)::-1]`` now enumerates all elements in reverse

- Better propagation/preservation of Series names when performing groupby
  operations:

  - ``SeriesGroupBy.agg`` will ensure that the name attribute of the original
    series is propagated to the result (:issue:`6265`).
  - If the function provided to ``GroupBy.apply`` returns a named series, the
    name of the series will be kept as the name of the column index of the
    DataFrame returned by ``GroupBy.apply`` (:issue:`6124`).  This facilitates
    ``DataFrame.stack`` operations where the name of the column index is used as
    the name of the inserted column containing the pivoted data.

- Allow specification of a more complex groupby, via ``pd.Grouper`` (:issue:`3794`)
- A tuple passed to ``DataFame.sort_index`` will be interpreted as the levels of
  the index, rather than requiring a list of tuple (:issue:`4370`)
- Fix a bug where invalid eval/query operations would blow the stack (:issue:`5198`)
- Following keywords are now acceptable for :meth:`DataFrame.plot` with ``kind='bar'`` and ``kind='barh'``:

  - `width`: Specify the bar width. In previous versions, static value 0.5 was passed to matplotlib and it cannot be overwritten. (:issue:`6604`)
  - `align`: Specify the bar alignment. Default is `center` (different from matplotlib). In previous versions, pandas passes `align='edge'` to
    matplotlib and adjust the location to `center` by itself, and it results `align` keyword is not applied as expected. (:issue:`4525`)
  - `position`: Specify relative alignments for bar plot layout. From 0 (left/bottom-end) to 1 (right/top-end). Default is 0.5 (center). (:issue:`6604`)

- Define and document the order of column vs index names in query/eval (:issue:`6676`)
- ``DataFrame.sort`` now places NaNs at the beginning or end of the sort according to the ``na_position`` parameter. (:issue:`3917`)
- ``stack`` and ``unstack`` now raise a ``ValueError`` when the ``level`` keyword refers
  to a non-unique item in the ``Index`` (previously raised a ``KeyError``). (:issue:`6738`)
- all offset operations now return ``Timestamp`` types (rather than datetime), Business/Week frequencies were incorrect (:issue:`4069`)
- ``Series.iteritems()`` is now lazy (returns an iterator rather than a list). This was the documented behavior prior to 0.14. (:issue:`6760`)
- ``to_excel`` now converts ``np.inf`` into a string representation,
  customizable by the ``inf_rep`` keyword argument (Excel has no native inf
  representation) (:issue:`6782`)
- Arithmetic ops are now disallowed when passed two bool dtype Series or
  DataFrames (:issue:`6762`).
- Added ``nunique`` and ``value_counts`` functions to ``Index`` for counting unique elements. (:issue:`6734`)

- ``DataFrame.plot`` and ``Series.plot`` now support a ``table`` keyword for plotting ``matplotlib.Table``. The ``table`` kewyword can receive the following values.

  - ``False``: Do nothing (default).
  - ``True``: Draw a table using the ``DataFrame`` or ``Series`` called ``plot`` method. Data will be transposed to meet matplotlib's default layout.
  - ``DataFrame`` or ``Series``: Draw matplotlib.table using the passed data. The data will be drawn as displayed in print method (not transposed automatically).
    Also, helper function ``pandas.tools.plotting.table`` is added to create a table from ``DataFrame`` and ``Series``, and add it to an ``matplotlib.Axes``.

- drop unused order argument from ``Series.sort``; args now in the same orders as ``Series.order``;
  add ``na_position`` arg to conform to ``Series.order`` (:issue:`6847`)
- default sorting algorithm for ``Series.order`` is not ``quicksort``, to conform with ``Series.sort``
  (and numpy defaults)
- add ``inplace`` keyword to ``Series.order/sort`` to make them inverses (:issue:`6859`)

- Replace ``pandas.compat.scipy.scoreatpercentile`` with ``numpy.percentile`` (:issue:`6810`)
- ``.quantile`` on a ``datetime[ns]`` series now returns ``Timestamp`` instead
  of ``np.datetime64`` objects (:issue:`6810`)
- change ``AssertionError`` to ``TypeError`` for invalid types passed to ``concat`` (:issue:`6583`)
- Add :class:`~pandas.io.parsers.ParserWarning` class for fallback and option
  validation warnings in :func:`read_csv`/:func:`read_table` (:issue:`6607`)
- Raise a ``TypeError`` when ``DataFrame`` is passed an iterator as the
  ``data`` argument (:issue:`5357`)
- groupby will now not return the grouped column for non-cython functions (:issue:`5610`, :issue:`5614`, :issue:`6732`),
  as its already the index
- ``DataFrame.plot`` and ``Series.plot`` now supports area plot with specifying ``kind='area'`` (:issue:`6656`)
- Line plot can be stacked by ``stacked=True``. (:issue:`6656`)
- Raise ``ValueError`` when ``sep`` specified with
  ``delim_whitespace=True`` in :func:`read_csv`/:func:`read_table`
  (:issue:`6607`)
- Raise ``ValueError`` when ``engine='c'`` specified with unsupported
  options (:issue:`6607`)
- Raise ``ValueError`` when fallback to python parser causes options to be
  ignored (:issue:`6607`)
- Produce :class:`~pandas.io.parsers.ParserWarning` on fallback to python
  parser when no options are ignored (:issue:`6607`)
- Added ``factorize`` functions to ``Index`` and ``Series`` to get indexer and unique values (:issue:`7090`)
- :meth:`DataFrame.describe` on a DataFrame with a mix of Timestamp and string like objects
  returns a different Index (:issue:`7088`). Previously the index was unintentionally sorted.
- arithmetic operations with **only** ``bool`` dtypes now raise an error
  (:issue:`7011`, :issue:`6762`, :issue:`7015`)

Deprecations
~~~~~~~~~~~~

- The :func:`pivot_table`/:meth:`DataFrame.pivot_table` and :func:`crosstab` functions
  now take arguments ``index`` and ``columns`` instead of ``rows`` and ``cols``.  A
  ``FutureWarning`` is raised  to alert that the old ``rows`` and ``cols`` arguments
  will not be supported in a future release (:issue:`5505`)

- The :meth:`DataFrame.drop_duplicates` and :meth:`DataFrame.duplicated` methods
  now take argument ``subset`` instead of ``cols`` to better align with
  :meth:`DataFrame.dropna`.  A ``FutureWarning`` is raised  to alert that the old
  ``cols`` arguments will not be supported in a future release (:issue:`6680`)

- The :meth:`DataFrame.to_csv` and :meth:`DataFrame.to_excel` functions
  now takes argument ``columns`` instead of ``cols``.  A
  ``FutureWarning`` is raised  to alert that the old ``cols`` arguments
  will not be supported in a future release (:issue:`6645`)

- Indexers will warn ``FutureWarning`` when used with a scalar indexer and
  a non-floating point Index (:issue:`4892`, :issue:`6960`)

- Numpy 1.9 compat w.r.t. deprecation warnings (:issue:`6960`)

- :meth:`Panel.shift` now has a function signature that matches :meth:`DataFrame.shift`.
  The old positional argument ``lags`` has been changed to a keyword argument
  ``periods`` with a default value of 1. A ``FutureWarning`` is raised if the
  old argument ``lags`` is used by name. (:issue:`6910`)

- The ``order`` keyword argument of :func:`factorize` will be removed. (:issue:`6926`).

- Remove the ``copy`` keyword from :meth:`DataFrame.xs`, :meth:`Panel.major_xs`, :meth:`Panel.minor_xs`. A view will be
  returned if possible, otherwise a copy will be made. Previously the user could think that ``copy=False`` would
  ALWAYS return a view. (:issue:`6894`)

- The :func:`parallel_coordinates` function now takes argument ``color``
  instead of ``colors``. A ``FutureWarning`` is raised  to alert that
  the old ``colors`` argument will not be supported in a future release. (:issue:`6956`)

- The :func:`parallel_coordinates` and :func:`andrews_curves` functions now take
  positional argument ``frame`` instead of ``data``. A ``FutureWarning`` is
  raised  if the old ``data`` argument is used by name. (:issue:`6956`)

- The support for the 'mysql' flavor when using DBAPI connection objects has been deprecated.
  MySQL will be further supported with SQLAlchemy engines (:issue:`6900`).

- The `percentile_width` keyword argument in :meth:`~DataFrame.describe` has been deprecated.
  Use the `percentiles` keyword instead, which takes a list of percentiles to display. The
  default output is unchanged.

Prior Version Deprecations/Changes
~~~~~~~~~~~~~~~~~~~~~~~~~~~~~~~~~~

- Remove :class:`DateRange` in favor of :class:`DatetimeIndex` (:issue:`6816`)

- Remove ``column`` keyword from ``DataFrame.sort`` (:issue:`4370`)

- Remove ``precision`` keyword from :func:`set_eng_float_format` (:issue:`395`)

- Remove ``force_unicode`` keyword from :meth:`DataFrame.to_string`,
  :meth:`DataFrame.to_latex`, and :meth:`DataFrame.to_html`; these function
  encode in unicode by default (:issue:`2224`, :issue:`2225`)

- Remove ``nanRep`` keyword from :meth:`DataFrame.to_csv` and
  :meth:`DataFrame.to_string` (:issue:`275`)

- Remove ``unique`` keyword from :meth:`HDFStore.select_column` (:issue:`3256`)

- Remove ``inferTimeRule`` keyword from :func:`Timestamp.offset` (:issue:`391`)

- Remove ``name`` keyword from :func:`get_data_yahoo` and
  :func:`get_data_google` ( `commit b921d1a <https://github.com/pydata/pandas/commit/b921d1a2>`__ )

- Remove ``offset`` keyword from :class:`DatetimeIndex` constructor
  ( `commit 3136390 <https://github.com/pydata/pandas/commit/3136390>`__ )

- Remove ``time_rule`` from several rolling-moment statistical functions, such
  as :func:`rolling_sum` (:issue:`1042`)

- Removed neg ``-`` boolean operations on numpy arrays in favor of inv ``~``, as this is going to
  be deprecated in numpy 1.9 (:issue:`6960`)

Experimental Features
~~~~~~~~~~~~~~~~~~~~~


Improvements to existing features
~~~~~~~~~~~~~~~~~~~~~~~~~~~~~~~~~

- pd.read_clipboard will, if the keyword ``sep`` is unspecified, try to detect data copied from a spreadsheet
  and parse accordingly. (:issue:`6223`)
- pd.expanding_apply and pd.rolling_apply now take args and kwargs that are passed on to
  the func (:issue:`6289`)
- ``plot(legend='reverse')`` will now reverse the order of legend labels for most plot kinds.
  (:issue:`6014`)
- Allow multi-index slicers (:issue:`6134`, :issue:`4036`, :issue:`3057`, :issue:`2598`, :issue:`5641`, :issue:`7106`)
- improve performance of slice indexing on Series with string keys (:issue:`6341`, :issue:`6372`)
- implement joining a single-level indexed DataFrame on a matching column of a multi-indexed DataFrame (:issue:`3662`)
- Performance improvement in indexing into a multi-indexed Series (:issue:`5567`)
- Testing statements updated to use specialized asserts (:issue:`6175`)
- ``DataFrame.rank()`` now has a percentage rank option (:issue:`5971`)
- ``Series.rank()`` now has a percentage rank option (:issue:`5971`)
- ``Series.rank()`` and ``DataFrame.rank()`` now accept ``method='dense'`` for ranks without gaps (:issue:`6514`)
- ``quotechar``, ``doublequote``, and ``escapechar`` can now be specified when
  using ``DataFrame.to_csv`` (:issue:`5414`, :issue:`4528`)
- perf improvements in DataFrame construction with certain offsets, by removing faulty caching
  (e.g. MonthEnd,BusinessMonthEnd), (:issue:`6479`)
- perf improvements in single-dtyped indexing (:issue:`6484`)
- ``StataWriter`` and ``DataFrame.to_stata`` accept time stamp and data labels (:issue:`6545`)
- offset/freq info now in Timestamp __repr__ (:issue:`4553`)
- Support passing ``encoding`` with xlwt (:issue:`3710`)
- Performance improvement when converting ``DatetimeIndex`` to floating ordinals
  using ``DatetimeConverter`` (:issue:`6636`)
- Performance improvement for  ``DataFrame.shift`` (:issue:`5609`)
- Performance improvements in timedelta conversions for integer dtypes (:issue:`6754`)
- Performance improvement for ``DataFrame.from_records`` when reading a
  specified number of rows from an iterable (:issue:`6700`)
- :ref:`Holidays and holiday calendars<timeseries.holiday>` are now available and can be used with CustomBusinessDay (:issue:`6719`)
- ``Float64Index`` is now backed by a ``float64`` dtype ndarray instead of an
  ``object`` dtype array (:issue:`6471`).
- Add option to turn off escaping in ``DataFrame.to_latex`` (:issue:`6472`)
- Added ``how`` option to rolling-moment functions to dictate how to handle resampling; :func:``rolling_max`` defaults to max,
  :func:``rolling_min`` defaults to min, and all others default to mean (:issue:`6297`)
- ``pd.stats.moments.rolling_var`` now uses Welford's method for increased numerical stability (:issue:`6817`)
- Translate ``sep='\s+'`` to ``delim_whitespace=True`` in
  :func:`read_csv`/:func:`read_table` if no other C-unsupported options
  specified (:issue:`6607`)
- ``read_excel`` can now read milliseconds in Excel dates and times with xlrd >= 0.9.3. (:issue:`5945`)
- ``pivot_table`` can now accept ``Grouper`` by ``index`` and ``columns`` keywords (:issue:`6913`)
- Improved performance of compatible pickles (:issue:`6899`)
- Refactor Block classes removing `Block.items` attributes to avoid duplication
  in item handling (:issue:`6745`, :issue:`6988`).
- Improve performance in certain reindexing operations by optimizing ``take_2d`` (:issue:`6749`)
- Arrays of strings can be wrapped to a specified width (``str.wrap``) (:issue:`6999`)
- ``GroupBy.count()`` is now implemented in Cython and is much faster for large
  numbers of groups (:issue:`7016`).
- ``boxplot`` now supports ``layout`` keyword (:issue:`6769`)
- Regression in the display of a MultiIndexed Series with ``display.max_rows`` is less than the
  length of the series (:issue:`7101`)
- :meth:`~DataFrame.describe` now accepts an array of percentiles to include in the summary statistics (:issue:`4196`)
- allow option ``'truncate'`` for ``display.show_dimensions`` to only show the dimensions if the
  frame is truncated (:issue:`6547`)

.. _release.bug_fixes-0.14.0:

Bug Fixes
~~~~~~~~~

- Bug in Series ValueError when index doesn't match data (:issue:`6532`)
- Prevent segfault due to MultiIndex not being supported in HDFStore table
  format (:issue:`1848`)
- Bug in ``pd.DataFrame.sort_index`` where mergesort wasn't stable when ``ascending=False`` (:issue:`6399`)
- Bug in ``pd.tseries.frequencies.to_offset`` when argument has leading zeroes (:issue:`6391`)
- Bug in version string gen. for dev versions with shallow clones / install from tarball (:issue:`6127`)
- Inconsistent tz parsing ``Timestamp`` / ``to_datetime`` for current year (:issue:`5958`)
- Indexing bugs with reordered indexes (:issue:`6252`, :issue:`6254`)
- Bug in ``.xs`` with a Series multiindex (:issue:`6258`, :issue:`5684`)
- Bug in conversion of a string types to a DatetimeIndex with a specified frequency (:issue:`6273`, :issue:`6274`)
- Bug in ``eval`` where type-promotion failed for large expressions (:issue:`6205`)
- Bug in interpolate with ``inplace=True`` (:issue:`6281`)
- ``HDFStore.remove`` now handles start and stop (:issue:`6177`)
- ``HDFStore.select_as_multiple`` handles start and stop the same way as ``select`` (:issue:`6177`)
- ``HDFStore.select_as_coordinates`` and ``select_column`` works with a ``where`` clause that results in filters (:issue:`6177`)
- Regression in join of non_unique_indexes (:issue:`6329`)
- Issue with groupby ``agg`` with a single function and a a mixed-type frame (:issue:`6337`)
- Bug in ``DataFrame.replace()`` when passing a non- ``bool``
  ``to_replace`` argument (:issue:`6332`)
- Raise when trying to align on different levels of a multi-index assignment (:issue:`3738`)
- Bug in setting complex dtypes via boolean indexing (:issue:`6345`)
- Bug in TimeGrouper/resample when presented with a non-monotonic DatetimeIndex that would return invalid results. (:issue:`4161`)
- Bug in index name propogation in TimeGrouper/resample (:issue:`4161`)
- TimeGrouper has a more compatible API to the rest of the groupers (e.g. ``groups`` was missing) (:issue:`3881`)
- Bug in multiple grouping with a TimeGrouper depending on target column order (:issue:`6764`)
- Bug in ``pd.eval`` when parsing strings with possible tokens like ``'&'``
  (:issue:`6351`)
- Bug correctly handle placements of ``-inf`` in Panels when dividing by integer 0 (:issue:`6178`)
- ``DataFrame.shift`` with ``axis=1`` was raising (:issue:`6371`)
- Disabled clipboard tests until release time (run locally with ``nosetests -A disabled``) (:issue:`6048`).
- Bug in ``DataFrame.replace()`` when passing a nested ``dict`` that contained
  keys not in the values to be replaced (:issue:`6342`)
- ``str.match`` ignored the na flag (:issue:`6609`).
- Bug in take with duplicate columns that were not consolidated (:issue:`6240`)
- Bug in interpolate changing dtypes (:issue:`6290`)
- Bug in Series.get, was using a buggy access method (:issue:`6383`)
- Bug in hdfstore queries of the form ``where=[('date', '>=', datetime(2013,1,1)), ('date', '<=', datetime(2014,1,1))]`` (:issue:`6313`)
- Bug in ``DataFrame.dropna`` with duplicate indices (:issue:`6355`)
- Regression in chained getitem indexing with embedded list-like from 0.12 (:issue:`6394`)
- ``Float64Index`` with nans not comparing correctly (:issue:`6401`)
- ``eval``/``query`` expressions with strings containing the ``@`` character
  will now work (:issue:`6366`).
- Bug in ``Series.reindex`` when specifying a ``method`` with some nan values was inconsistent (noted on a resample) (:issue:`6418`)
- Bug in :meth:`DataFrame.replace` where nested dicts were erroneously
  depending on the order of dictionary keys and values (:issue:`5338`).
- Perf issue in concatting with empty objects (:issue:`3259`)
- Clarify sorting of ``sym_diff`` on ``Index`` objects with ``NaN`` values (:issue:`6444`)
- Regression in ``MultiIndex.from_product`` with a ``DatetimeIndex`` as input (:issue:`6439`)
- Bug in ``str.extract`` when passed a non-default index (:issue:`6348`)
- Bug in ``str.split`` when passed ``pat=None`` and ``n=1`` (:issue:`6466`)
- Bug in ``io.data.DataReader`` when passed ``"F-F_Momentum_Factor"`` and ``data_source="famafrench"`` (:issue:`6460`)
- Bug in ``sum`` of a ``timedelta64[ns]`` series (:issue:`6462`)
- Bug in ``resample`` with a timezone and certain offsets (:issue:`6397`)
- Bug in ``iat/iloc`` with duplicate indices on a Series (:issue:`6493`)
- Bug in ``read_html`` where nan's were incorrectly being used to indicate
  missing values in text. Should use the empty string for consistency with the
  rest of pandas (:issue:`5129`).
- Bug in ``read_html`` tests where redirected invalid URLs would make one test
  fail (:issue:`6445`).
- Bug in multi-axis indexing using ``.loc`` on non-unique indices (:issue:`6504`)
- Bug that caused _ref_locs corruption when slice indexing across columns axis of a DataFrame (:issue:`6525`)
- Regression from 0.13 in the treatment of numpy ``datetime64`` non-ns dtypes in Series creation (:issue:`6529`)
- ``.names`` attribute of MultiIndexes passed to ``set_index`` are now preserved (:issue:`6459`).
- Bug in setitem with a duplicate index and an alignable rhs (:issue:`6541`)
- Bug in setitem with ``.loc`` on mixed integer Indexes (:issue:`6546`)
- Bug in ``pd.read_stata`` which would use the wrong data types and missing values (:issue:`6327`)
- Bug in ``DataFrame.to_stata`` that lead to data loss in certain cases, and could be exported using the
  wrong data types and missing values (:issue:`6335`)
- ``StataWriter`` replaces missing values in string columns by empty string (:issue:`6802`)
- Inconsistent types in ``Timestamp`` addition/subtraction (:issue:`6543`)
- Bug in preserving frequency across Timestamp addition/subtraction (:issue:`4547`)
- Bug in empty list lookup caused ``IndexError`` exceptions (:issue:`6536`, :issue:`6551`)
- ``Series.quantile`` raising on an ``object`` dtype (:issue:`6555`)
- Bug in ``.xs`` with a ``nan`` in level when dropped (:issue:`6574`)
- Bug in fillna with ``method='bfill/ffill'`` and ``datetime64[ns]`` dtype (:issue:`6587`)
- Bug in sql writing with mixed dtypes possibly leading to data loss (:issue:`6509`)
- Bug in ``Series.pop`` (:issue:`6600`)
- Bug in ``iloc`` indexing when positional indexer matched ``Int64Index`` of the corresponding axis and no reordering happened (:issue:`6612`)
- Bug in ``fillna`` with ``limit`` and ``value`` specified
- Bug in ``DataFrame.to_stata`` when columns have non-string names (:issue:`4558`)
- Bug in compat with ``np.compress``, surfaced in (:issue:`6658`)
- Bug in binary operations with a rhs of a Series not aligning (:issue:`6681`)
- Bug in ``DataFrame.to_stata`` which incorrectly handles nan values and ignores ``with_index`` keyword argument (:issue:`6685`)
- Bug in resample with extra bins when using an evenly divisible frequency (:issue:`4076`)
- Bug in consistency of groupby aggregation when passing a custom function (:issue:`6715`)
- Bug in resample when ``how=None`` resample freq is the same as the axis frequency (:issue:`5955`)
- Bug in downcasting inference with empty arrays (:issue:`6733`)
- Bug in ``obj.blocks`` on sparse containers dropping all but the last items of same for dtype (:issue:`6748`)
- Bug in unpickling ``NaT (NaTType)`` (:issue:`4606`)
- Bug in ``DataFrame.replace()`` where regex metacharacters were being treated
  as regexs even when ``regex=False`` (:issue:`6777`).
- Bug in timedelta ops on 32-bit platforms (:issue:`6808`)
- Bug in setting a tz-aware index directly via ``.index`` (:issue:`6785`)
- Bug in expressions.py where numexpr would try to evaluate arithmetic ops
  (:issue:`6762`).
- Bug in Makefile where it didn't remove Cython generated C files with ``make
  clean`` (:issue:`6768`)
- Bug with numpy < 1.7.2 when reading long strings from ``HDFStore`` (:issue:`6166`)
- Bug in ``DataFrame._reduce`` where non bool-like (0/1) integers were being
  coverted into bools. (:issue:`6806`)
- Regression from 0.13 with ``fillna`` and a Series on datetime-like (:issue:`6344`)
- Bug in adding ``np.timedelta64`` to ``DatetimeIndex`` with timezone outputs incorrect results (:issue:`6818`)
- Bug in ``DataFrame.replace()`` where changing a dtype through replacement
  would only replace the first occurrence of a value (:issue:`6689`)
- Better error message when passing a frequency of 'MS' in ``Period`` construction (GH5332)
- Bug in ``Series.__unicode__`` when ``max_rows=None`` and the Series has more than 1000 rows. (:issue:`6863`)
- Bug in ``groupby.get_group`` where a datetlike wasn't always accepted (:issue:`5267`)
- Bug in ``groupBy.get_group`` created by ``TimeGrouper`` raises ``AttributeError`` (:issue:`6914`)
- Bug in ``DatetimeIndex.tz_localize`` and ``DatetimeIndex.tz_convert`` converting ``NaT`` incorrectly (:issue:`5546`)
- Bug in arithmetic operations affecting ``NaT`` (:issue:`6873`)
- Bug in ``Series.str.extract`` where the resulting ``Series`` from a single
  group match wasn't renamed to the group name
- Bug in ``DataFrame.to_csv`` where setting ``index=False`` ignored the
  ``header`` kwarg (:issue:`6186`)
- Bug in ``DataFrame.plot`` and ``Series.plot``, where the legend behave inconsistently when plotting to the same axes repeatedly (:issue:`6678`)
- Internal tests for patching ``__finalize__`` / bug in merge not finalizing (:issue:`6923`, :issue:`6927`)
- accept ``TextFileReader`` in ``concat``, which was affecting a common user idiom (:issue:`6583`)
- Bug in C parser with leading whitespace (:issue:`3374`)
- Bug in C parser with ``delim_whitespace=True`` and ``\r``-delimited lines
- Bug in python parser with explicit multi-index in row following column header (:issue:`6893`)
- Bug in ``Series.rank`` and ``DataFrame.rank`` that caused small floats (<1e-13) to all receive the same rank (:issue:`6886`)
- Bug in ``DataFrame.apply`` with functions that used \*args`` or \*\*kwargs and returned
  an empty result (:issue:`6952`)
- Bug in sum/mean on 32-bit platforms on overflows (:issue:`6915`)
- Moved ``Panel.shift`` to ``NDFrame.slice_shift`` and fixed to respect multiple dtypes. (:issue:`6959`)
- Bug in enabling ``subplots=True`` in ``DataFrame.plot`` only has single column raises ``TypeError``, and ``Series.plot`` raises ``AttributeError`` (:issue:`6951`)
- Bug in ``DataFrame.plot`` draws unnecessary axes when enabling ``subplots`` and ``kind=scatter`` (:issue:`6951`)
- Bug in ``read_csv`` from a filesystem with non-utf-8 encoding (:issue:`6807`)
- Bug in ``iloc`` when setting / aligning (:issue:`6766`)
- Bug causing UnicodeEncodeError when get_dummies called with unicode values and a prefix (:issue:`6885`)
- Bug in timeseries-with-frequency plot cursor display (:issue:`5453`)
- Bug surfaced in ``groupby.plot`` when using a ``Float64Index`` (:issue:`7025`)
- Stopped tests from failing if options data isn't able to be downloaded from Yahoo (:issue:`7034`)
- Bug in ``parallel_coordinates`` and ``radviz`` where reordering of class column
  caused possible color/class mismatch (:issue:`6956`)
- Bug in ``radviz`` and ``andrews_curves`` where multiple values of 'color'
  were being passed to plotting method (:issue:`6956`)
- Bug in ``Float64Index.isin()`` where containing ``nan`` s would make indices
  claim that they contained all the things (:issue:`7066`).
- Bug in ``DataFrame.boxplot`` where it failed to use the axis passed as the ``ax`` argument (:issue:`3578`)
- Bug in the ``XlsxWriter`` and ``XlwtWriter`` implementations that resulted in datetime columns being formatted without the time (:issue:`7075`)
  were being passed to plotting method
- :func:`read_fwf` treats ``None`` in ``colspec`` like regular python slices. It now reads from the beginning
  or until the end of the line when ``colspec`` contains a ``None`` (previously raised a ``TypeError``)
- Bug in cache coherence with chained indexing and slicing; add ``_is_view`` property to ``NDFrame`` to correctly predict
  views; mark ``is_copy`` on ``xs` only if its an actual copy (and not a view) (:issue:`7084`)
- Bug in DatetimeIndex creation from string ndarray with ``dayfirst=True`` (:issue:`5917`)
- Bug in ``MultiIndex.from_arrays`` created from ``DatetimeIndex`` doesn't preserve ``freq`` and ``tz`` (:issue:`7090`)
- Bug in ``unstack`` raises ``ValueError`` when ``MultiIndex`` contains ``PeriodIndex`` (:issue:`4342`)
- Bug in ``boxplot`` and ``hist`` draws unnecessary axes (:issue:`6769`)
- Regression in ``groupby.nth()`` for out-of-bounds indexers (:issue:`6621`)
- Bug in ``quantile`` with datetime values (:issue:`6965`)
- Bug in ``Dataframe.set_index``, ``reindex`` and ``pivot`` don't preserve ``DatetimeIndex`` and ``PeriodIndex`` attributes (:issue:`3950`, :issue:`5878`, :issue:`6631`)
- Bug in ``MultiIndex.get_level_values`` doesn't preserve ``DatetimeIndex`` and ``PeriodIndex`` attributes (:issue:`7092`)
- Bug in ``Groupby`` doesn't preserve ``tz`` (:issue:`3950`)
- Bug in ``PeriodIndex`` partial string slicing (:issue:`6716`)
<<<<<<< HEAD
- Bug in the HTML repr of a truncated Series or DataFrame not showing the class name with the `large_repr` set to 'info'
  (:issue:`7105`)
=======
- Bug in ``DatetimeIndex`` specifying ``freq`` raises ``ValueError`` when passed value is too short
>>>>>>> 21bdd1e9

pandas 0.13.1
-------------

**Release date:** (February 3, 2014)

New Features
~~~~~~~~~~~~

- Added ``date_format`` and ``datetime_format`` attribute to ``ExcelWriter``.
  (:issue:`4133`)

API Changes
~~~~~~~~~~~

- ``Series.sort`` will raise a ``ValueError`` (rather than a ``TypeError``) on sorting an
  object that is a view of another (:issue:`5856`, :issue:`5853`)
- Raise/Warn ``SettingWithCopyError`` (according to the option ``chained_assignment`` in more cases,
  when detecting chained assignment, related (:issue:`5938`, :issue:`6025`)
- DataFrame.head(0) returns self instead of empty frame (:issue:`5846`)
- ``autocorrelation_plot`` now accepts ``**kwargs``. (:issue:`5623`)
- ``convert_objects`` now accepts a ``convert_timedeltas='coerce'`` argument to allow forced dtype conversion of
  timedeltas (:issue:`5458`,:issue:`5689`)
- Add ``-NaN`` and ``-nan`` to the default set of NA values
  (:issue:`5952`).  See :ref:`NA Values <io.na_values>`.
- ``NDFrame`` now has an ``equals`` method. (:issue:`5283`)
- ``DataFrame.apply`` will use the ``reduce`` argument to determine whether a
  ``Series`` or a ``DataFrame`` should be returned when the ``DataFrame`` is
  empty (:issue:`6007`).

Experimental Features
~~~~~~~~~~~~~~~~~~~~~

Improvements to existing features
~~~~~~~~~~~~~~~~~~~~~~~~~~~~~~~~~

- perf improvements in Series datetime/timedelta binary operations (:issue:`5801`)
- `option_context` context manager now available as top-level API (:issue:`5752`)
- df.info() view now display dtype info per column (:issue:`5682`)
- df.info() now honors option max_info_rows, disable null counts for large frames (:issue:`5974`)
- perf improvements in DataFrame ``count/dropna`` for ``axis=1``
- Series.str.contains now has a `regex=False` keyword which can be faster for plain (non-regex) string patterns. (:issue:`5879`)
- support ``dtypes`` property on ``Series/Panel/Panel4D``
- extend ``Panel.apply`` to allow arbitrary functions (rather than only ufuncs) (:issue:`1148`)
  allow multiple axes to be used to operate on slabs of a ``Panel``
- The ``ArrayFormatter`` for ``datetime`` and ``timedelta64`` now intelligently
  limit precision based on the values in the array (:issue:`3401`)
- ``pd.show_versions()`` is now available for convenience when reporting issues.
- perf improvements to Series.str.extract (:issue:`5944`)
- perf improvments in ``dtypes/ftypes`` methods (:issue:`5968`)
- perf improvments in indexing with object dtypes (:issue:`5968`)
- improved dtype inference for ``timedelta`` like passed to constructors (:issue:`5458`, :issue:`5689`)
- escape special characters when writing to latex (:issue: `5374`)
- perf improvements in ``DataFrame.apply`` (:issue:`6013`)
- ``pd.read_csv`` and ``pd.to_datetime`` learned a new ``infer_datetime_format`` keyword which greatly
  improves parsing perf in many cases. Thanks to @lexual for suggesting and @danbirken
  for rapidly implementing. (:issue:`5490`,:issue:`6021`)
- add ability to recognize '%p' format code (am/pm) to date parsers when the specific format
  is supplied (:issue:`5361`)
- Fix performance regression in JSON IO (:issue:`5765`)
- performance regression in Index construction from Series (:issue:`6150`)

.. _release.bug_fixes-0.13.1:

Bug Fixes
~~~~~~~~~

- Bug in ``io.wb.get_countries`` not including all countries (:issue:`6008`)
- Bug in Series replace with timestamp dict (:issue:`5797`)
- read_csv/read_table now respects the `prefix` kwarg (:issue:`5732`).
- Bug in selection with missing values via ``.ix`` from a duplicate indexed DataFrame failing (:issue:`5835`)
- Fix issue of boolean comparison on empty DataFrames (:issue:`5808`)
- Bug in isnull handling ``NaT`` in an object array (:issue:`5443`)
- Bug in ``to_datetime`` when passed a ``np.nan`` or integer datelike and a format string (:issue:`5863`)
- Bug in groupby dtype conversion with datetimelike (:issue:`5869`)
- Regression in handling of empty Series as indexers to Series  (:issue:`5877`)
- Bug in internal caching, related to (:issue:`5727`)
- Testing bug in reading json/msgpack from a non-filepath on windows under py3 (:issue:`5874`)
- Bug when assigning to .ix[tuple(...)] (:issue:`5896`)
- Bug in fully reindexing a Panel (:issue:`5905`)
- Bug in idxmin/max with object dtypes (:issue:`5914`)
- Bug in ``BusinessDay`` when adding n days to a date not on offset when n>5 and n%5==0 (:issue:`5890`)
- Bug in assigning to chained series with a series via ix (:issue:`5928`)
- Bug in creating an empty DataFrame, copying, then assigning (:issue:`5932`)
- Bug in DataFrame.tail with empty frame (:issue:`5846`)
- Bug in propogating metadata on ``resample`` (:issue:`5862`)
- Fixed string-representation of ``NaT`` to be "NaT" (:issue:`5708`)
- Fixed string-representation for Timestamp to show nanoseconds if present (:issue:`5912`)
- ``pd.match`` not returning passed sentinel
- ``Panel.to_frame()`` no longer fails when ``major_axis`` is a
  ``MultiIndex`` (:issue:`5402`).
- Bug in ``pd.read_msgpack`` with inferring a ``DateTimeIndex`` frequency
  incorrectly (:issue:`5947`)
- Fixed ``to_datetime`` for array with both Tz-aware datetimes and ``NaT``'s  (:issue:`5961`)
- Bug in rolling skew/kurtosis when passed a Series with bad data (:issue:`5749`)
- Bug in scipy ``interpolate`` methods with a datetime index (:issue:`5975`)
- Bug in NaT comparison if a mixed datetime/np.datetime64 with NaT were passed (:issue:`5968`)
- Fixed bug with ``pd.concat`` losing dtype information if all inputs are empty (:issue:`5742`)
- Recent changes in IPython cause warnings to be emitted when using previous versions
  of pandas in QTConsole, now fixed. If you're using an older version and
  need to suppress the warnings, see (:issue:`5922`).
- Bug in merging ``timedelta`` dtypes (:issue:`5695`)
- Bug in plotting.scatter_matrix function. Wrong alignment among diagonal
  and off-diagonal plots, see (:issue:`5497`).
- Regression in Series with a multi-index via ix (:issue:`6018`)
- Bug in Series.xs with a multi-index (:issue:`6018`)
- Bug in Series construction of mixed type with datelike and an integer (which should result in
  object type and not automatic conversion) (:issue:`6028`)
- Possible segfault when chained indexing with an object array under numpy 1.7.1 (:issue:`6026`, :issue:`6056`)
- Bug in setting using fancy indexing a single element with a non-scalar (e.g. a list),
  (:issue:`6043`)
- ``to_sql`` did not respect ``if_exists`` (:issue:`4110` :issue:`4304`)
- Regression in ``.get(None)`` indexing from 0.12 (:issue:`5652`)
- Subtle ``iloc`` indexing bug, surfaced in (:issue:`6059`)
- Bug with insert of strings into DatetimeIndex (:issue:`5818`)
- Fixed unicode bug in to_html/HTML repr (:issue:`6098`)
- Fixed missing arg validation in get_options_data (:issue:`6105`)
- Bug in assignment with duplicate columns in a frame where the locations
  are a slice (e.g. next to each other) (:issue:`6120`)
- Bug in propogating _ref_locs during construction of a DataFrame with dups
  index/columns (:issue:`6121`)
- Bug in ``DataFrame.apply`` when using mixed datelike reductions (:issue:`6125`)
- Bug in ``DataFrame.append`` when appending a row with different columns (:issue:`6129`)
- Bug in DataFrame construction with recarray and non-ns datetime dtype (:issue:`6140`)
- Bug in ``.loc`` setitem indexing with a dataframe on rhs, multiple item setting, and
  a datetimelike (:issue:`6152`)
- Fixed a bug in ``query``/``eval`` during lexicographic string comparisons (:issue:`6155`).
- Fixed a bug in ``query`` where the index of a single-element ``Series`` was
  being thrown away (:issue:`6148`).
- Bug in ``HDFStore`` on appending a dataframe with multi-indexed columns to
  an existing table (:issue:`6167`)
- Consistency with dtypes in setting an empty DataFrame (:issue:`6171`)
- Bug in  selecting on a multi-index ``HDFStore`` even in the presence of under
  specified column spec (:issue:`6169`)
- Bug in ``nanops.var`` with ``ddof=1`` and 1 elements would sometimes return ``inf``
  rather than ``nan`` on some platforms (:issue:`6136`)
- Bug in Series and DataFrame bar plots ignoring the ``use_index`` keyword (:issue:`6209`)
- Bug in groupby with mixed str/int under python3 fixed; ``argsort`` was failing (:issue:`6212`)

pandas 0.13.0
-------------

**Release date:** January 3, 2014

New Features
~~~~~~~~~~~~

- ``plot(kind='kde')`` now accepts the optional parameters ``bw_method`` and
  ``ind``, passed to scipy.stats.gaussian_kde() (for scipy >= 0.11.0) to set
  the bandwidth, and to gkde.evaluate() to specify the indicies at which it
  is evaluated, respectively. See scipy docs. (:issue:`4298`)
- Added ``isin`` method to DataFrame (:issue:`4211`)
- ``df.to_clipboard()`` learned a new ``excel`` keyword that let's you
  paste df data directly into excel (enabled by default). (:issue:`5070`).
- Clipboard functionality now works with PySide (:issue:`4282`)
- New ``extract`` string method returns regex matches more conveniently
  (:issue:`4685`)
- Auto-detect field widths in read_fwf when unspecified (:issue:`4488`)
- ``to_csv()`` now outputs datetime objects according to a specified format
  string via the ``date_format`` keyword (:issue:`4313`)
- Added ``LastWeekOfMonth`` DateOffset (:issue:`4637`)
- Added ``cumcount`` groupby method (:issue:`4646`)
- Added ``FY5253``, and ``FY5253Quarter`` DateOffsets (:issue:`4511`)
- Added ``mode()`` method to ``Series`` and ``DataFrame`` to get the
  statistical mode(s) of a column/series. (:issue:`5367`)

Experimental Features
~~~~~~~~~~~~~~~~~~~~~

- The new :func:`~pandas.eval` function implements expression evaluation
  using ``numexpr`` behind the scenes. This results in large speedups for
  complicated expressions involving large DataFrames/Series.
- :class:`~pandas.DataFrame` has a new :meth:`~pandas.DataFrame.eval` that
  evaluates an expression in the context of the ``DataFrame``; allows
  inline expression assignment
- A :meth:`~pandas.DataFrame.query` method has been added that allows
  you to select elements of a ``DataFrame`` using a natural query syntax
  nearly identical to Python syntax.
- ``pd.eval`` and friends now evaluate operations involving ``datetime64``
  objects in Python space because ``numexpr`` cannot handle ``NaT`` values
  (:issue:`4897`).
- Add msgpack support via ``pd.read_msgpack()`` and ``pd.to_msgpack()`` /
  ``df.to_msgpack()`` for serialization of arbitrary pandas (and python
  objects) in a lightweight portable binary format (:issue:`686`, :issue:`5506`)
- Added PySide support for the qtpandas DataFrameModel and DataFrameWidget.
- Added :mod:`pandas.io.gbq` for reading from (and writing to) Google
  BigQuery into a DataFrame. (:issue:`4140`)

Improvements to existing features
~~~~~~~~~~~~~~~~~~~~~~~~~~~~~~~~~

- ``read_html`` now raises a ``URLError`` instead of catching and raising a
  ``ValueError`` (:issue:`4303`, :issue:`4305`)
- ``read_excel`` now supports an integer in its ``sheetname`` argument giving
  the index of the sheet to read in (:issue:`4301`).
- ``get_dummies`` works with NaN (:issue:`4446`)
- Added a test for ``read_clipboard()`` and ``to_clipboard()``
  (:issue:`4282`)
- Added bins argument to ``value_counts`` (:issue:`3945`), also sort and
  ascending, now available in Series method as well as top-level function.
- Text parser now treats anything that reads like inf ("inf", "Inf", "-Inf",
  "iNf", etc.) to infinity. (:issue:`4220`, :issue:`4219`), affecting
  ``read_table``, ``read_csv``, etc.
- Added a more informative error message when plot arguments contain
  overlapping color and style arguments (:issue:`4402`)
- Significant table writing performance improvements in ``HDFStore``
- JSON date serialization now performed in low-level C code.
- JSON support for encoding datetime.time
- Expanded JSON docs, more info about orient options and the use of the numpy
  param when decoding.
- Add ``drop_level`` argument to xs (:issue:`4180`)
- Can now resample a DataFrame with ohlc (:issue:`2320`)
- ``Index.copy()`` and ``MultiIndex.copy()`` now accept keyword arguments to
  change attributes (i.e., ``names``, ``levels``, ``labels``)
  (:issue:`4039`)
- Add ``rename`` and ``set_names`` methods to ``Index`` as well as
  ``set_names``, ``set_levels``, ``set_labels`` to ``MultiIndex``.
  (:issue:`4039`) with improved validation for all (:issue:`4039`,
  :issue:`4794`)
- A Series of dtype ``timedelta64[ns]`` can now be divided/multiplied
  by an integer series (:issue:`4521`)
- A Series of dtype ``timedelta64[ns]`` can now be divided by another
  ``timedelta64[ns]`` object to yield a ``float64`` dtyped Series. This
  is frequency conversion; astyping is also supported.
- Timedelta64 support ``fillna/ffill/bfill`` with an integer interpreted as
  seconds, or a ``timedelta`` (:issue:`3371`)
- Box numeric ops on ``timedelta`` Series (:issue:`4984`)
- Datetime64 support ``ffill/bfill``
- Performance improvements with ``__getitem__`` on ``DataFrames`` with
  when the key is a column
- Support for using a ``DatetimeIndex/PeriodsIndex`` directly in a datelike
  calculation e.g. s-s.index (:issue:`4629`)
- Better/cleaned up exceptions in core/common, io/excel and core/format
  (:issue:`4721`, :issue:`3954`), as well as cleaned up test cases in
  tests/test_frame, tests/test_multilevel (:issue:`4732`).
- Performance improvement of timeseries plotting with PeriodIndex and added
  test to vbench (:issue:`4705` and :issue:`4722`)
- Add ``axis`` and ``level`` keywords to ``where``, so that the ``other``
  argument can now be an alignable pandas object.
- ``to_datetime`` with a format of '%Y%m%d' now parses much faster
- It's now easier to hook new Excel writers into pandas (just subclass
  ``ExcelWriter`` and register your engine). You can specify an ``engine`` in
  ``to_excel`` or in ``ExcelWriter``.  You can also specify which writers you
  want to use by default with config options ``io.excel.xlsx.writer`` and
  ``io.excel.xls.writer``. (:issue:`4745`, :issue:`4750`)
- ``Panel.to_excel()`` now accepts keyword arguments that will be passed to
  its ``DataFrame``'s ``to_excel()`` methods. (:issue:`4750`)
- Added XlsxWriter as an optional ``ExcelWriter``  engine. This is about 5x
  faster than the default openpyxl xlsx writer and is equivalent in speed
  to the xlwt xls writer module. (:issue:`4542`)
- allow DataFrame constructor to accept more list-like objects, e.g. list of
  ``collections.Sequence`` and ``array.Array`` objects (:issue:`3783`,
  :issue:`4297`, :issue:`4851`), thanks @lgautier
- DataFrame constructor now accepts a numpy masked record array
  (:issue:`3478`), thanks @jnothman
- ``__getitem__`` with ``tuple`` key (e.g., ``[:, 2]``) on ``Series``
  without ``MultiIndex`` raises ``ValueError`` (:issue:`4759`, :issue:`4837`)
- ``read_json`` now raises a (more informative) ``ValueError`` when the dict
  contains a bad key and ``orient='split'`` (:issue:`4730`, :issue:`4838`)
- ``read_stata`` now accepts Stata 13 format (:issue:`4291`)
- ``ExcelWriter`` and ``ExcelFile`` can be used as contextmanagers.
  (:issue:`3441`, :issue:`4933`)
- ``pandas`` is now tested with two different versions of ``statsmodels``
  (0.4.3 and 0.5.0) (:issue:`4981`).
- Better string representations of ``MultiIndex`` (including ability to
  roundtrip via ``repr``). (:issue:`3347`, :issue:`4935`)
- Both ExcelFile and read_excel to accept an xlrd.Book for the io
  (formerly path_or_buf) argument; this requires engine to be set.
  (:issue:`4961`).
- ``concat`` now gives a more informative error message when passed objects
  that cannot be concatenated (:issue:`4608`).
- Add ``halflife`` option to exponentially weighted moving functions (PR
  :issue:`4998`)
- ``to_dict`` now takes ``records`` as a possible outtype.  Returns an array
  of column-keyed dictionaries. (:issue:`4936`)
- ``tz_localize`` can infer a fall daylight savings transition based on the
  structure of unlocalized data (:issue:`4230`)
- DatetimeIndex is now in the API documentation
- Improve support for converting R datasets to pandas objects (more
  informative index for timeseries and numeric, support for factors, dist,
  and high-dimensional arrays).
- :func:`~pandas.read_html` now supports the ``parse_dates``,
  ``tupleize_cols`` and ``thousands`` parameters (:issue:`4770`).
- :meth:`~pandas.io.json.json_normalize` is a new method to allow you to
  create a flat table from semi-structured JSON data. :ref:`See the
  docs<io.json_normalize>` (:issue:`1067`)
- ``DataFrame.from_records()`` will now accept generators (:issue:`4910`)
- ``DataFrame.interpolate()`` and ``Series.interpolate()`` have been expanded
  to include interpolation methods from scipy. (:issue:`4434`, :issue:`1892`)
- ``Series`` now supports a ``to_frame`` method to convert it to a
  single-column DataFrame (:issue:`5164`)
- DatetimeIndex (and date_range) can now be constructed in a left- or
  right-open fashion using the ``closed`` parameter (:issue:`4579`)
- Python csv parser now supports usecols (:issue:`4335`)
- Added support for Google Analytics v3 API segment IDs that also supports v2
  IDs. (:issue:`5271`)
- ``NDFrame.drop()`` now accepts names as well as integers for the axis
  argument. (:issue:`5354`)
- Added short docstrings to a few methods that were missing them + fixed the
  docstrings for Panel flex methods. (:issue:`5336`)
- ``NDFrame.drop()``, ``NDFrame.dropna()``, and ``.drop_duplicates()`` all
  accept ``inplace`` as a kewyord argument; however, this only means that the
  wrapper is updated inplace, a copy is still made internally.
  (:issue:`1960`, :issue:`5247`, :issue:`5628`, and related :issue:`2325` [still not
  closed])
- Fixed bug in `tools.plotting.andrews_curvres` so that lines are drawn grouped
  by color as expected.
- ``read_excel()`` now tries to convert integral floats (like ``1.0``) to int
  by default. (:issue:`5394`)
- Excel writers now have a default option ``merge_cells`` in ``to_excel()``
  to merge cells in MultiIndex and Hierarchical Rows. Note: using this
  option it is no longer possible to round trip Excel files with merged
  MultiIndex and Hierarchical Rows. Set the ``merge_cells`` to ``False`` to
  restore the previous behaviour.  (:issue:`5254`)
- The FRED DataReader now accepts multiple series (:issue`3413`)
- StataWriter adjusts variable names to Stata's limitations (:issue:`5709`)

API Changes
~~~~~~~~~~~

- ``DataFrame.reindex()`` and forward/backward filling now raises ValueError
  if either index is not monotonic (:issue:`4483`, :issue:`4484`).
- ``pandas`` now is Python 2/3 compatible without the need for 2to3 thanks to
  @jtratner. As a result, pandas now uses iterators more extensively. This
  also led to the introduction of substantive parts of the Benjamin
  Peterson's ``six`` library into compat. (:issue:`4384`, :issue:`4375`,
  :issue:`4372`)
- ``pandas.util.compat`` and ``pandas.util.py3compat`` have been merged into
  ``pandas.compat``. ``pandas.compat`` now includes many functions allowing
  2/3 compatibility. It contains both list and iterator versions of range,
  filter, map and zip, plus other necessary elements for Python 3
  compatibility. ``lmap``, ``lzip``, ``lrange`` and ``lfilter`` all produce
  lists instead of iterators, for compatibility with ``numpy``, subscripting
  and ``pandas`` constructors.(:issue:`4384`, :issue:`4375`, :issue:`4372`)
- deprecated ``iterkv``, which will be removed in a future release (was just
  an alias of iteritems used to get around ``2to3``'s changes).
  (:issue:`4384`, :issue:`4375`, :issue:`4372`)
- ``Series.get`` with negative indexers now returns the same as ``[]``
  (:issue:`4390`)
- allow ``ix/loc`` for Series/DataFrame/Panel to set on any axis even when
  the single-key is not currently contained in the index for that axis
  (:issue:`2578`, :issue:`5226`, :issue:`5632`, :issue:`5720`,
  :issue:`5744`, :issue:`5756`)
- Default export for ``to_clipboard`` is now csv with a sep of `\t` for
  compat (:issue:`3368`)
- ``at`` now will enlarge the object inplace (and return the same)
  (:issue:`2578`)
- ``DataFrame.plot`` will scatter plot x versus y by passing
  ``kind='scatter'`` (:issue:`2215`)

- ``HDFStore``

  - ``append_to_multiple`` automatically synchronizes writing rows to multiple
    tables and adds a ``dropna`` kwarg (:issue:`4698`)
  - handle a passed ``Series`` in table format (:issue:`4330`)
  - added an ``is_open`` property to indicate if the underlying file handle
    is_open; a closed store will now report 'CLOSED' when viewing the store
    (rather than raising an error) (:issue:`4409`)
  - a close of a ``HDFStore`` now will close that instance of the
    ``HDFStore`` but will only close the actual file if the ref count (by
    ``PyTables``) w.r.t. all of the open handles are 0. Essentially you have
    a local instance of ``HDFStore`` referenced by a variable. Once you close
    it, it will report closed. Other references (to the same file) will
    continue to operate until they themselves are closed. Performing an
    action on a closed file will raise ``ClosedFileError``
  - removed the ``_quiet`` attribute, replace by a ``DuplicateWarning`` if
    retrieving duplicate rows from a table (:issue:`4367`)
  - removed the ``warn`` argument from ``open``. Instead a
    ``PossibleDataLossError`` exception will be raised if you try to use
    ``mode='w'`` with an OPEN file handle (:issue:`4367`)
  - allow a passed locations array or mask as a ``where`` condition
    (:issue:`4467`)
  - add the keyword ``dropna=True`` to ``append`` to change whether ALL nan
    rows are not written to the store (default is ``True``, ALL nan rows are
    NOT written), also settable via the option ``io.hdf.dropna_table``
    (:issue:`4625`)
  - the ``format`` keyword now replaces the ``table`` keyword; allowed values
    are ``fixed(f)|table(t)`` the ``Storer`` format has been renamed to
    ``Fixed``
  - a column multi-index will be recreated properly (:issue:`4710`); raise on
    trying to use a multi-index with data_columns on the same axis
  - ``select_as_coordinates`` will now return an ``Int64Index`` of the
    resultant selection set
  - support ``timedelta64[ns]`` as a serialization type (:issue:`3577`)
  - store `datetime.date` objects as ordinals rather then timetuples to avoid
    timezone issues (:issue:`2852`), thanks @tavistmorph and @numpand
  - ``numexpr`` 2.2.2 fixes incompatiblity in PyTables 2.4 (:issue:`4908`)
  - ``flush`` now accepts an ``fsync`` parameter, which defaults to ``False``
    (:issue:`5364`)
  - ``unicode`` indices not supported on ``table`` formats (:issue:`5386`)
  - pass thru store creation arguments; can be used to support in-memory stores
- ``JSON``

  - added ``date_unit`` parameter to specify resolution of timestamps.
    Options are seconds, milliseconds, microseconds and nanoseconds.
    (:issue:`4362`, :issue:`4498`).
  - added ``default_handler`` parameter to allow a callable to be passed
    which will be responsible for handling otherwise unserialisable objects.
    (:issue:`5138`)

- ``Index`` and ``MultiIndex`` changes (:issue:`4039`):

  - Setting ``levels`` and ``labels`` directly on ``MultiIndex`` is now
    deprecated. Instead, you can use the ``set_levels()`` and
    ``set_labels()`` methods.
  - ``levels``, ``labels`` and ``names`` properties no longer return lists,
    but instead return containers that do not allow setting of items
    ('mostly immutable')
  - ``levels``, ``labels`` and ``names`` are validated upon setting and are
    either copied or shallow-copied.
  - inplace setting of ``levels`` or ``labels`` now correctly invalidates the
    cached properties. (:issue:`5238`).
  - ``__deepcopy__`` now returns a shallow copy (currently: a view) of the
    data - allowing metadata changes.
  - ``MultiIndex.astype()`` now only allows ``np.object_``-like dtypes and
    now returns a ``MultiIndex`` rather than an ``Index``. (:issue:`4039`)
  - Added ``is_`` method to ``Index`` that allows fast equality comparison of
    views (similar to ``np.may_share_memory`` but no false positives, and
    changes on ``levels`` and ``labels`` setting on ``MultiIndex``).
    (:issue:`4859` , :issue:`4909`)
  - Aliased ``__iadd__`` to ``__add__``. (:issue:`4996`)
  - Added ``is_`` method to ``Index`` that allows fast equality comparison of
    views (similar to ``np.may_share_memory`` but no false positives, and
    changes on ``levels`` and ``labels`` setting on ``MultiIndex``).
    (:issue:`4859`, :issue:`4909`)

- Infer and downcast dtype if ``downcast='infer'`` is passed to
  ``fillna/ffill/bfill`` (:issue:`4604`)
- ``__nonzero__`` for all NDFrame objects, will now raise a ``ValueError``,
  this reverts back to (:issue:`1073`, :issue:`4633`) behavior. Add
  ``.bool()`` method to ``NDFrame`` objects to facilitate evaluating of
  single-element boolean Series
- ``DataFrame.update()`` no longer raises a ``DataConflictError``, it now
  will raise a ``ValueError`` instead (if necessary) (:issue:`4732`)
- ``Series.isin()`` and ``DataFrame.isin()``  now raise a ``TypeError`` when
  passed a string (:issue:`4763`). Pass a ``list`` of one element (containing
  the string) instead.
- Remove undocumented/unused ``kind`` keyword argument from ``read_excel``,
  and ``ExcelFile``. (:issue:`4713`, :issue:`4712`)
- The ``method`` argument of ``NDFrame.replace()`` is valid again, so that a
  a list can be passed to ``to_replace`` (:issue:`4743`).
- provide automatic dtype conversions on _reduce operations (:issue:`3371`)
- exclude non-numerics if mixed types with datelike in _reduce operations
  (:issue:`3371`)
- default for ``tupleize_cols`` is now ``False`` for both ``to_csv`` and
  ``read_csv``. Fair warning in 0.12 (:issue:`3604`)
- moved timedeltas support to pandas.tseries.timedeltas.py; add timedeltas
  string parsing, add top-level ``to_timedelta`` function
- ``NDFrame`` now is compatible with Python's toplevel ``abs()`` function
  (:issue:`4821`).
- raise a ``TypeError`` on invalid comparison ops on Series/DataFrame (e.g.
  integer/datetime) (:issue:`4968`)
- Added a new index type, ``Float64Index``. This will be automatically
  created when passing floating values in index creation.  This enables a
  pure label-based slicing paradigm that makes ``[],ix,loc`` for scalar
  indexing and slicing work exactly the same.  Indexing on other index types
  are preserved (and positional fallback for ``[],ix``), with the exception,
  that floating point slicing on indexes on non ``Float64Index`` will raise a
  ``TypeError``, e.g. ``Series(range(5))[3.5:4.5]`` (:issue:`263`,:issue:`5375`)
- Make Categorical repr nicer (:issue:`4368`)
- Remove deprecated ``Factor`` (:issue:`3650`)
- Remove deprecated ``set_printoptions/reset_printoptions`` (:issue:``3046``)
- Remove deprecated ``_verbose_info`` (:issue:`3215`)
- Begin removing methods that don't make sense on ``GroupBy`` objects
  (:issue:`4887`).
- Remove deprecated ``read_clipboard/to_clipboard/ExcelFile/ExcelWriter``
  from ``pandas.io.parsers`` (:issue:`3717`)
- All non-Index NDFrames (``Series``, ``DataFrame``, ``Panel``, ``Panel4D``,
  ``SparsePanel``, etc.), now support the entire set of arithmetic operators
  and arithmetic flex methods (add, sub, mul, etc.). ``SparsePanel`` does not
  support ``pow`` or ``mod`` with non-scalars. (:issue:`3765`)
- Arithemtic func factories are now passed real names (suitable for using
  with super) (:issue:`5240`)
- Provide numpy compatibility with 1.7 for a calling convention like
  ``np.prod(pandas_object)`` as numpy call with additional keyword args
  (:issue:`4435`)
- Provide __dir__ method (and local context) for tab completion / remove
  ipython completers code (:issue:`4501`)
- Support non-unique axes in a Panel via indexing operations (:issue:`4960`)
- ``.truncate`` will raise a ``ValueError`` if invalid before and afters
  dates are given (:issue:`5242`)
- ``Timestamp`` now supports ``now/today/utcnow`` class methods
  (:issue:`5339`)
- default for `display.max_seq_len` is now 100 rather then `None`. This activates
  truncated display ("...") of long sequences in various places. (:issue:`3391`)
- **All** division with ``NDFrame`` - likes is now truedivision, regardless
  of the future import. You can use ``//`` and ``floordiv`` to do integer
  division.

.. code-block:: python

   In [3]: arr = np.array([1, 2, 3, 4])

   In [4]: arr2 = np.array([5, 3, 2, 1])

   In [5]: arr / arr2
   Out[5]: array([0, 0, 1, 4])

   In [6]: pd.Series(arr) / pd.Series(arr2) # no future import required
   Out[6]:
   0    0.200000
   1    0.666667
   2    1.500000
   3    4.000000
   dtype: float64

- raise/warn ``SettingWithCopyError/Warning`` exception/warning when setting of a
  copy thru chained assignment is detected, settable via option ``mode.chained_assignment``
- test the list of ``NA`` values in the csv parser. add ``N/A``, ``#NA`` as independent default
  na values (:issue:`5521`)
- The refactoring involving``Series`` deriving from ``NDFrame`` breaks ``rpy2<=2.3.8``. an Issue
  has been opened against rpy2 and a workaround is detailed in :issue:`5698`. Thanks @JanSchulz.
- ``Series.argmin`` and ``Series.argmax`` are now aliased to ``Series.idxmin`` and ``Series.idxmax``.
  These return the *index* of the  min or max element respectively. Prior to 0.13.0 these would return
  the position of the min / max element (:issue:`6214`)

Internal Refactoring
~~~~~~~~~~~~~~~~~~~~

In 0.13.0 there is a major refactor primarily to subclass ``Series`` from
``NDFrame``, which is the base class currently for ``DataFrame`` and ``Panel``,
to unify methods and behaviors. Series formerly subclassed directly from
``ndarray``. (:issue:`4080`, :issue:`3862`, :issue:`816`)
See :ref:`Internal Refactoring<whatsnew_0130.refactoring>`

- Refactor of series.py/frame.py/panel.py to move common code to generic.py

 - added ``_setup_axes`` to created generic NDFrame structures
 - moved methods

   - ``from_axes``, ``_wrap_array``, ``axes``, ``ix``, ``loc``, ``iloc``,
     ``shape``, ``empty``, ``swapaxes``, ``transpose``, ``pop``
   - ``__iter__``, ``keys``, ``__contains__``, ``__len__``, ``__neg__``,
     ``__invert__``
   - ``convert_objects``, ``as_blocks``, ``as_matrix``, ``values``
   - ``__getstate__``, ``__setstate__`` (compat remains in frame/panel)
   - ``__getattr__``, ``__setattr__``
   - ``_indexed_same``, ``reindex_like``, ``align``, ``where``, ``mask``
   - ``fillna``, ``replace`` (``Series`` replace is now consistent with
     ``DataFrame``)
   - ``filter`` (also added axis argument to selectively filter on a different
     axis)
   - ``reindex``, ``reindex_axis``, ``take``
   - ``truncate`` (moved to become part of ``NDFrame``)
   - ``isnull/notnull`` now available on ``NDFrame`` objects

- These are API changes which make ``Panel`` more consistent with ``DataFrame``

 - ``swapaxes`` on a ``Panel`` with the same axes specified now return a copy
 - support attribute access for setting
 - ``filter`` supports same api as original ``DataFrame`` filter
 - ``fillna`` refactored to ``core/generic.py``, while > 3ndim is
   ``NotImplemented``

- Series now inherits from ``NDFrame`` rather than directly from ``ndarray``.
  There are several minor changes that affect the API.

 - numpy functions that do not support the array interface will now return
   ``ndarrays`` rather than series, e.g. ``np.diff``, ``np.ones_like``,
   ``np.where``
 - ``Series(0.5)`` would previously return the scalar ``0.5``, this is no
   longer supported
 - ``TimeSeries`` is now an alias for ``Series``. the property
   ``is_time_series`` can be used to distinguish (if desired)

- Refactor of Sparse objects to use BlockManager

 - Created a new block type in internals, ``SparseBlock``, which can hold
   multi-dtypes and is non-consolidatable. ``SparseSeries`` and
   ``SparseDataFrame`` now inherit more methods from there hierarchy
   (Series/DataFrame), and no longer inherit from ``SparseArray`` (which
   instead is the object of the ``SparseBlock``)
 - Sparse suite now supports integration with non-sparse data. Non-float
   sparse data is supportable (partially implemented)
 - Operations on sparse structures within DataFrames should preserve
   sparseness, merging type operations will convert to dense (and back to
   sparse), so might be somewhat inefficient
 - enable setitem on ``SparseSeries`` for boolean/integer/slices
 - ``SparsePanels`` implementation is unchanged (e.g. not using BlockManager,
   needs work)

- added ``ftypes`` method to Series/DataFame, similar to ``dtypes``, but
  indicates if the underlying is sparse/dense (as well as the dtype)
- All ``NDFrame`` objects now have a ``_prop_attributes``, which can be used
  to indcated various values to propogate to a new object from an existing
  (e.g. name in ``Series`` will follow more automatically now)
- Internal type checking is now done via a suite of generated classes,
  allowing ``isinstance(value, klass)`` without having to directly import the
  klass, courtesy of @jtratner
- Bug in Series update where the parent frame is not updating its cache based
  on changes (:issue:`4080`, :issue:`5216`) or types (:issue:`3217`), fillna
  (:issue:`3386`)
- Indexing with dtype conversions fixed (:issue:`4463`, :issue:`4204`)
- Refactor ``Series.reindex`` to core/generic.py (:issue:`4604`,
  :issue:`4618`), allow ``method=`` in reindexing on a Series to work
- ``Series.copy`` no longer accepts the ``order`` parameter and is now
  consistent with ``NDFrame`` copy
- Refactor ``rename`` methods to core/generic.py; fixes ``Series.rename`` for
  (:issue:`4605`), and adds ``rename`` with the same signature for ``Panel``
- Series (for index) / Panel (for items) now as attribute access to its
  elements  (:issue:`1903`)
- Refactor ``clip`` methods to core/generic.py (:issue:`4798`)
- Refactor of ``_get_numeric_data/_get_bool_data`` to core/generic.py,
  allowing Series/Panel functionaility
- Refactor of Series arithmetic with time-like objects
  (datetime/timedelta/time etc.) into a separate, cleaned up wrapper class.
  (:issue:`4613`)
- Complex compat for ``Series`` with ``ndarray``. (:issue:`4819`)
- Removed unnecessary ``rwproperty`` from codebase in favor of builtin
  property. (:issue:`4843`)
- Refactor object level numeric methods (mean/sum/min/max...) from object
  level modules to ``core/generic.py`` (:issue:`4435`).
- Refactor cum objects to core/generic.py (:issue:`4435`), note that these
  have a more numpy-like function signature.
- :func:`~pandas.read_html` now uses ``TextParser`` to parse HTML data from
  bs4/lxml (:issue:`4770`).
- Removed the ``keep_internal`` keyword parameter in
  ``pandas/core/groupby.py`` because it wasn't being used (:issue:`5102`).
- Base ``DateOffsets`` are no longer all instantiated on importing pandas,
  instead they are generated and cached on the fly. The internal
  representation and handling of DateOffsets has also been clarified.
  (:issue:`5189`, related :issue:`5004`)
- ``MultiIndex`` constructor now validates that passed levels and labels are
  compatible. (:issue:`5213`, :issue:`5214`)
- Unity ``dropna`` for Series/DataFrame signature (:issue:`5250`),
  tests from :issue:`5234`, courtesy of @rockg
- Rewrite assert_almost_equal() in cython for performance (:issue:`4398`)
- Added an internal ``_update_inplace`` method to facilitate updating
  ``NDFrame`` wrappers on inplace ops (only is for convenience of caller,
  doesn't actually prevent copies). (:issue:`5247`)

.. _release.bug_fixes-0.13.0:


Bug Fixes
~~~~~~~~~

- ``HDFStore``

  - raising an invalid ``TypeError`` rather than ``ValueError`` when
    appending with a different block ordering (:issue:`4096`)
  - ``read_hdf`` was not respecting as passed ``mode`` (:issue:`4504`)
  - appending a 0-len table will work correctly (:issue:`4273`)
  - ``to_hdf`` was raising when passing both arguments ``append`` and
    ``table`` (:issue:`4584`)
  - reading from a store with duplicate columns across dtypes would raise
    (:issue:`4767`)
  - Fixed a bug where ``ValueError`` wasn't correctly raised when column
    names weren't strings (:issue:`4956`)
  - A zero length series written in Fixed format not deserializing properly.
    (:issue:`4708`)
  - Fixed decoding perf issue on pyt3 (:issue:`5441`)
  - Validate levels in a multi-index before storing (:issue:`5527`)
  - Correctly handle ``data_columns`` with a Panel (:issue:`5717`)
- Fixed bug in tslib.tz_convert(vals, tz1, tz2): it could raise IndexError
  exception while trying to access trans[pos + 1] (:issue:`4496`)
- The ``by`` argument now works correctly with the ``layout`` argument
  (:issue:`4102`, :issue:`4014`) in ``*.hist`` plotting methods
- Fixed bug in ``PeriodIndex.map`` where using ``str`` would return the str
  representation of the index (:issue:`4136`)
- Fixed test failure ``test_time_series_plot_color_with_empty_kwargs`` when
  using custom matplotlib default colors (:issue:`4345`)
- Fix running of stata IO tests. Now uses temporary files to write
  (:issue:`4353`)
- Fixed an issue where ``DataFrame.sum`` was slower than ``DataFrame.mean``
  for integer valued frames (:issue:`4365`)
- ``read_html`` tests now work with Python 2.6 (:issue:`4351`)
- Fixed bug where ``network`` testing was throwing ``NameError`` because a
  local variable was undefined (:issue:`4381`)
- In ``to_json``, raise if a passed ``orient`` would cause loss of data
  because of a duplicate index (:issue:`4359`)
- In ``to_json``, fix date handling so milliseconds are the default timestamp
  as the docstring says (:issue:`4362`).
- ``as_index`` is no longer ignored when doing groupby apply (:issue:`4648`,
  :issue:`3417`)
- JSON NaT handling fixed, NaTs are now serialised to `null` (:issue:`4498`)
- Fixed JSON handling of escapable characters in JSON object keys
  (:issue:`4593`)
- Fixed passing ``keep_default_na=False`` when ``na_values=None``
  (:issue:`4318`)
- Fixed bug with ``values`` raising an error on a DataFrame with duplicate
  columns and mixed dtypes, surfaced in (:issue:`4377`)
- Fixed bug with duplicate columns and type conversion in ``read_json`` when
  ``orient='split'`` (:issue:`4377`)
- Fixed JSON bug where locales with decimal separators other than '.' threw
  exceptions when encoding / decoding certain values. (:issue:`4918`)
- Fix ``.iat`` indexing with a ``PeriodIndex`` (:issue:`4390`)
- Fixed an issue where ``PeriodIndex`` joining with self was returning a new
  instance rather than the same instance (:issue:`4379`); also adds a test
  for this for the other index types
- Fixed a bug with all the dtypes being converted to object when using the
  CSV cparser with the usecols parameter (:issue:`3192`)
- Fix an issue in merging blocks where the resulting DataFrame had partially
  set _ref_locs (:issue:`4403`)
- Fixed an issue where hist subplots were being overwritten when they were
  called using the top level matplotlib API (:issue:`4408`)
- Fixed a bug where calling ``Series.astype(str)`` would truncate the string
  (:issue:`4405`, :issue:`4437`)
- Fixed a py3 compat issue where bytes were being repr'd as tuples
  (:issue:`4455`)
- Fixed Panel attribute naming conflict if item is named 'a'
  (:issue:`3440`)
- Fixed an issue where duplicate indexes were raising when plotting
  (:issue:`4486`)
- Fixed an issue where cumsum and cumprod didn't work with bool dtypes
  (:issue:`4170`, :issue:`4440`)
- Fixed Panel slicing issued in ``xs`` that was returning an incorrect dimmed
  object (:issue:`4016`)
- Fix resampling bug where custom reduce function not used if only one group
  (:issue:`3849`, :issue:`4494`)
- Fixed Panel assignment with a transposed frame (:issue:`3830`)
- Raise on set indexing with a Panel and a Panel as a value which needs
  alignment (:issue:`3777`)
- frozenset objects now raise in the ``Series`` constructor (:issue:`4482`,
  :issue:`4480`)
- Fixed issue with sorting a duplicate multi-index that has multiple dtypes
  (:issue:`4516`)
- Fixed bug in ``DataFrame.set_values`` which was causing name attributes to
  be lost when expanding the index. (:issue:`3742`, :issue:`4039`)
- Fixed issue where individual ``names``, ``levels`` and ``labels`` could be
  set on ``MultiIndex`` without validation (:issue:`3714`, :issue:`4039`)
- Fixed (:issue:`3334`) in pivot_table. Margins did not compute if values is
  the index.
- Fix bug in having a rhs of ``np.timedelta64`` or ``np.offsets.DateOffset``
  when operating with datetimes (:issue:`4532`)
- Fix arithmetic with series/datetimeindex and ``np.timedelta64`` not working
  the same (:issue:`4134`) and buggy timedelta in numpy 1.6 (:issue:`4135`)
- Fix bug in ``pd.read_clipboard`` on windows with PY3 (:issue:`4561`); not
  decoding properly
- ``tslib.get_period_field()`` and ``tslib.get_period_field_arr()`` now raise
  if code argument out of range (:issue:`4519`, :issue:`4520`)
- Fix boolean indexing on an empty series loses index names (:issue:`4235`),
  infer_dtype works with empty arrays.
- Fix reindexing with multiple axes; if an axes match was not replacing the
  current axes, leading to a possible lazay frequency inference issue
  (:issue:`3317`)
- Fixed issue where ``DataFrame.apply`` was reraising exceptions incorrectly
  (causing the original stack trace to be truncated).
- Fix selection with ``ix/loc`` and non_unique selectors (:issue:`4619`)
- Fix assignment with iloc/loc involving a dtype change in an existing column
  (:issue:`4312`, :issue:`5702`) have internal setitem_with_indexer in core/indexing
  to use Block.setitem
- Fixed bug where thousands operator was not handled correctly for floating
  point numbers in csv_import (:issue:`4322`)
- Fix an issue with CacheableOffset not properly being used by many
  DateOffset; this prevented the DateOffset from being cached (:issue:`4609`)
- Fix boolean comparison with a DataFrame on the lhs, and a list/tuple on the
  rhs (:issue:`4576`)
- Fix error/dtype conversion with setitem of ``None`` on ``Series/DataFrame``
  (:issue:`4667`)
- Fix decoding based on a passed in non-default encoding in ``pd.read_stata``
  (:issue:`4626`)
- Fix ``DataFrame.from_records`` with a plain-vanilla ``ndarray``.
  (:issue:`4727`)
- Fix some inconsistencies with ``Index.rename`` and ``MultiIndex.rename``,
  etc. (:issue:`4718`, :issue:`4628`)
- Bug in using ``iloc/loc`` with a cross-sectional and duplicate indicies
  (:issue:`4726`)
- Bug with using ``QUOTE_NONE`` with ``to_csv`` causing ``Exception``.
  (:issue:`4328`)
- Bug with Series indexing not raising an error when the right-hand-side has
  an incorrect length (:issue:`2702`)
- Bug in multi-indexing with a partial string selection as one part of a
  MultIndex (:issue:`4758`)
- Bug with reindexing on the index with a non-unique index will now raise
  ``ValueError`` (:issue:`4746`)
- Bug in setting with ``loc/ix`` a single indexer with a multi-index axis and
  a numpy array, related to (:issue:`3777`)
- Bug in concatenation with duplicate columns across dtypes not merging with
  axis=0 (:issue:`4771`, :issue:`4975`)
- Bug in ``iloc`` with a slice index failing (:issue:`4771`)
- Incorrect error message with no colspecs or width in ``read_fwf``.
  (:issue:`4774`)
- Fix bugs in indexing in a Series with a duplicate index (:issue:`4548`,
  :issue:`4550`)
- Fixed bug with reading compressed files with ``read_fwf`` in Python 3.
  (:issue:`3963`)
- Fixed an issue with a duplicate index and assignment with a dtype change
  (:issue:`4686`)
- Fixed bug with reading compressed files in as ``bytes`` rather than ``str``
  in Python 3. Simplifies bytes-producing file-handling in Python 3
  (:issue:`3963`, :issue:`4785`).
- Fixed an issue related to ticklocs/ticklabels with log scale bar plots
  across different versions of matplotlib (:issue:`4789`)
- Suppressed DeprecationWarning associated with internal calls issued by
  repr() (:issue:`4391`)
- Fixed an issue with a duplicate index and duplicate selector with ``.loc``
  (:issue:`4825`)
- Fixed an issue with ``DataFrame.sort_index`` where, when sorting by a
  single column and passing a list for ``ascending``, the argument for
  ``ascending`` was being interpreted as ``True`` (:issue:`4839`,
  :issue:`4846`)
- Fixed ``Panel.tshift`` not working. Added `freq` support to ``Panel.shift``
  (:issue:`4853`)
- Fix an issue in TextFileReader w/ Python engine (i.e. PythonParser)
  with thousands != "," (:issue:`4596`)
- Bug in getitem with a duplicate index when using where (:issue:`4879`)
- Fix Type inference code coerces float column into datetime (:issue:`4601`)
- Fixed ``_ensure_numeric`` does not check for complex numbers
  (:issue:`4902`)
- Fixed a bug in ``Series.hist`` where two figures were being created when
  the ``by`` argument was passed (:issue:`4112`, :issue:`4113`).
- Fixed a bug in ``convert_objects`` for > 2 ndims (:issue:`4937`)
- Fixed a bug in DataFrame/Panel cache insertion and subsequent indexing
  (:issue:`4939`, :issue:`5424`)
- Fixed string methods for ``FrozenNDArray`` and ``FrozenList``
  (:issue:`4929`)
- Fixed a bug with setting invalid or out-of-range values in indexing
  enlargement scenarios (:issue:`4940`)
- Tests for fillna on empty Series (:issue:`4346`), thanks @immerrr
- Fixed ``copy()`` to shallow copy axes/indices as well and thereby keep
  separate metadata. (:issue:`4202`, :issue:`4830`)
- Fixed skiprows option in Python parser for read_csv (:issue:`4382`)
- Fixed bug preventing ``cut`` from working with ``np.inf`` levels without
  explicitly passing labels (:issue:`3415`)
- Fixed wrong check for overlapping in ``DatetimeIndex.union``
  (:issue:`4564`)
- Fixed conflict between thousands separator and date parser in csv_parser
  (:issue:`4678`)
- Fix appending when dtypes are not the same (error showing mixing
  float/np.datetime64) (:issue:`4993`)
- Fix repr for DateOffset. No longer show duplicate entries in kwds.
  Removed unused offset fields. (:issue:`4638`)
- Fixed wrong index name during read_csv if using usecols. Applies to c
  parser only. (:issue:`4201`)
- ``Timestamp`` objects can now appear in the left hand side of a comparison
  operation with a ``Series`` or ``DataFrame`` object (:issue:`4982`).
- Fix a bug when indexing with ``np.nan`` via ``iloc/loc`` (:issue:`5016`)
- Fixed a bug where low memory c parser could create different types in
  different chunks of the same file. Now coerces to numerical type or raises
  warning. (:issue:`3866`)
- Fix a bug where reshaping a ``Series`` to its own shape raised
  ``TypeError`` (:issue:`4554`) and other reshaping issues.
- Bug in setting with ``ix/loc`` and a mixed int/string index (:issue:`4544`)
- Make sure series-series boolean comparions are label based (:issue:`4947`)
- Bug in multi-level indexing with a Timestamp partial indexer
  (:issue:`4294`)
- Tests/fix for multi-index construction of an all-nan frame (:issue:`4078`)
- Fixed a bug where :func:`~pandas.read_html` wasn't correctly inferring
  values of tables with commas (:issue:`5029`)
- Fixed a bug where :func:`~pandas.read_html` wasn't providing a stable
  ordering of returned tables (:issue:`4770`, :issue:`5029`).
- Fixed a bug where :func:`~pandas.read_html` was incorrectly parsing when
  passed ``index_col=0`` (:issue:`5066`).
- Fixed a bug where :func:`~pandas.read_html` was incorrectly infering the
  type of headers (:issue:`5048`).
- Fixed a bug where ``DatetimeIndex`` joins with ``PeriodIndex`` caused a
  stack overflow (:issue:`3899`).
- Fixed a bug where ``groupby`` objects didn't allow plots (:issue:`5102`).
- Fixed a bug where ``groupby`` objects weren't tab-completing column names
  (:issue:`5102`).
- Fixed a bug where ``groupby.plot()`` and friends were duplicating figures
  multiple times (:issue:`5102`).
- Provide automatic conversion of ``object`` dtypes on fillna, related
  (:issue:`5103`)
- Fixed a bug where default options were being overwritten in the option
  parser cleaning (:issue:`5121`).
- Treat a list/ndarray identically for ``iloc`` indexing with list-like
  (:issue:`5006`)
- Fix ``MultiIndex.get_level_values()`` with missing values (:issue:`5074`)
- Fix bound checking for Timestamp() with datetime64 input (:issue:`4065`)
- Fix a bug where ``TestReadHtml`` wasn't calling the correct ``read_html()``
  function (:issue:`5150`).
- Fix a bug with ``NDFrame.replace()`` which made replacement appear as
  though it was (incorrectly) using regular expressions (:issue:`5143`).
- Fix better error message for to_datetime (:issue:`4928`)
- Made sure different locales are tested on travis-ci (:issue:`4918`). Also
  adds a couple of utilities for getting locales and setting locales with a
  context manager.
- Fixed segfault on ``isnull(MultiIndex)`` (now raises an error instead)
  (:issue:`5123`, :issue:`5125`)
- Allow duplicate indices when performing operations that align
  (:issue:`5185`, :issue:`5639`)
- Compound dtypes in a constructor raise ``NotImplementedError``
  (:issue:`5191`)
- Bug in comparing duplicate frames (:issue:`4421`) related
- Bug in describe on duplicate frames
- Bug in ``to_datetime`` with a format and ``coerce=True`` not raising
  (:issue:`5195`)
- Bug in ``loc`` setting with multiple indexers and a rhs of a Series that
  needs broadcasting (:issue:`5206`)
- Fixed bug where inplace setting of levels or labels on ``MultiIndex`` would
  not clear cached ``values`` property and therefore return wrong ``values``.
  (:issue:`5215`)
- Fixed bug where filtering a grouped DataFrame or Series did not maintain
  the original ordering (:issue:`4621`).
- Fixed ``Period`` with a business date freq to always roll-forward if on a
  non-business date. (:issue:`5203`)
- Fixed bug in Excel writers where frames with duplicate column names weren't
  written correctly. (:issue:`5235`)
- Fixed issue with ``drop`` and a non-unique index on Series (:issue:`5248`)
- Fixed seg fault in C parser caused by passing more names than columns in
  the file. (:issue:`5156`)
- Fix ``Series.isin`` with date/time-like dtypes (:issue:`5021`)
- C and Python Parser can now handle the more common multi-index column
  format which doesn't have a row for index names (:issue:`4702`)
- Bug when trying to use an out-of-bounds date as an object dtype
  (:issue:`5312`)
- Bug when trying to display an embedded PandasObject (:issue:`5324`)
- Allows operating of Timestamps to return a datetime if the result is out-of-bounds
  related (:issue:`5312`)
- Fix return value/type signature of ``initObjToJSON()`` to be compatible
  with numpy's ``import_array()`` (:issue:`5334`, :issue:`5326`)
- Bug when renaming then set_index on a DataFrame (:issue:`5344`)
- Test suite no longer leaves around temporary files when testing graphics. (:issue:`5347`)
  (thanks for catching this @yarikoptic!)
- Fixed html tests on win32. (:issue:`4580`)
- Make sure that ``head/tail`` are ``iloc`` based, (:issue:`5370`)
- Fixed bug for ``PeriodIndex`` string representation if there are 1 or 2
  elements. (:issue:`5372`)
- The GroupBy methods ``transform`` and ``filter`` can be used on Series
  and DataFrames that have repeated (non-unique) indices. (:issue:`4620`)
- Fix empty series not printing name in repr (:issue:`4651`)
- Make tests create temp files in temp directory by default. (:issue:`5419`)
- ``pd.to_timedelta`` of a scalar returns a scalar (:issue:`5410`)
- ``pd.to_timedelta`` accepts ``NaN`` and ``NaT``, returning ``NaT`` instead of raising (:issue:`5437`)
- performance improvements in ``isnull`` on larger size pandas objects
- Fixed various setitem with 1d ndarray that does not have a matching
  length to the indexer (:issue:`5508`)
- Bug in getitem with a multi-index and ``iloc`` (:issue:`5528`)
- Bug in delitem on a Series (:issue:`5542`)
- Bug fix in apply when using custom function and objects are not mutated (:issue:`5545`)
- Bug in selecting from a non-unique index with ``loc`` (:issue:`5553`)
- Bug in groupby returning non-consistent types when user function returns a ``None``, (:issue:`5592`)
- Work around regression in numpy 1.7.0 which erroneously raises IndexError from ``ndarray.item`` (:issue:`5666`)
- Bug in repeated indexing of object with resultant non-unique index (:issue:`5678`)
- Bug in fillna with Series and a passed series/dict (:issue:`5703`)
- Bug in groupby transform with a datetime-like grouper (:issue:`5712`)
- Bug in multi-index selection in PY3 when using certain keys (:issue:`5725`)
- Row-wise concat of differing dtypes failing in certain cases (:issue:`5754`)

pandas 0.12.0
-------------

**Release date:** 2013-07-24

New Features
~~~~~~~~~~~~

- ``pd.read_html()`` can now parse HTML strings, files or urls and returns a
  list of ``DataFrame`` s courtesy of @cpcloud. (:issue:`3477`,
  :issue:`3605`, :issue:`3606`)
- Support for reading Amazon S3 files. (:issue:`3504`)
- Added module for reading and writing JSON strings/files: pandas.io.json
  includes ``to_json`` DataFrame/Series method, and a ``read_json`` top-level reader
  various issues (:issue:`1226`, :issue:`3804`, :issue:`3876`, :issue:`3867`, :issue:`1305`)
- Added module for reading and writing Stata files: pandas.io.stata (:issue:`1512`)
  includes ``to_stata`` DataFrame method, and a ``read_stata`` top-level reader
- Added support for writing in ``to_csv`` and reading in ``read_csv``,
  multi-index columns. The ``header`` option in ``read_csv`` now accepts a
  list of the rows from which to read the index. Added the option,
  ``tupleize_cols`` to provide compatiblity for the pre 0.12 behavior of
  writing and reading multi-index columns via a list of tuples. The default in
  0.12 is to write lists of tuples and *not* interpret list of tuples as a
  multi-index column.
  Note: The default value will change in 0.12 to make the default *to* write and
  read multi-index columns in the new format. (:issue:`3571`, :issue:`1651`, :issue:`3141`)
- Add iterator to ``Series.str`` (:issue:`3638`)
- ``pd.set_option()`` now allows N option, value pairs (:issue:`3667`).
- Added keyword parameters for different types of scatter_matrix subplots
- A ``filter`` method on grouped Series or DataFrames returns a subset of
  the original (:issue:`3680`, :issue:`919`)
- Access to historical Google Finance data in pandas.io.data (:issue:`3814`)
- DataFrame plotting methods can sample column colors from a Matplotlib
  colormap via the ``colormap`` keyword. (:issue:`3860`)

Improvements to existing features
~~~~~~~~~~~~~~~~~~~~~~~~~~~~~~~~~

- Fixed various issues with internal pprinting code, the repr() for various objects
  including TimeStamp and Index now produces valid python code strings and
  can be used to recreate the object, (:issue:`3038`, :issue:`3379`, :issue:`3251`, :issue:`3460`)
- ``convert_objects`` now accepts a ``copy`` parameter (defaults to ``True``)
- ``HDFStore``

  - will retain index attributes (freq,tz,name) on recreation (:issue:`3499`,:issue:`4098`)
  - will warn with a ``AttributeConflictWarning`` if you are attempting to append
    an index with a different frequency than the existing, or attempting
    to append an index with a different name than the existing
  - support datelike columns with a timezone as data_columns (:issue:`2852`)
  - table writing performance improvements.
  - support python3 (via ``PyTables 3.0.0``) (:issue:`3750`)
- Add modulo operator to Series, DataFrame
- Add ``date`` method to DatetimeIndex
- Add ``dropna`` argument to pivot_table (:issue: `3820`)
- Simplified the API and added a describe method to Categorical
- ``melt`` now accepts the optional parameters ``var_name`` and ``value_name``
  to specify custom column names of the returned DataFrame (:issue:`3649`),
  thanks @hoechenberger. If ``var_name`` is not specified and ``dataframe.columns.name``
  is not None, then this will be used as the ``var_name`` (:issue:`4144`).
  Also support for MultiIndex columns.
- clipboard functions use pyperclip (no dependencies on Windows, alternative
  dependencies offered for Linux) (:issue:`3837`).
- Plotting functions now raise a ``TypeError`` before trying to plot anything
  if the associated objects have have a dtype of ``object`` (:issue:`1818`,
  :issue:`3572`, :issue:`3911`, :issue:`3912`), but they will try to convert object
  arrays to numeric arrays if possible so that you can still plot, for example, an
  object array with floats. This happens before any drawing takes place which
  elimnates any spurious plots from showing up.
- Added Faq section on repr display options, to help users customize their setup.
- ``where`` operations that result in block splitting are much faster (:issue:`3733`)
- Series and DataFrame hist methods now take a ``figsize`` argument (:issue:`3834`)
- DatetimeIndexes no longer try to convert mixed-integer indexes during join
  operations (:issue:`3877`)
- Add ``unit`` keyword to ``Timestamp`` and ``to_datetime`` to enable passing of
  integers or floats that are in an epoch unit of ``D, s, ms, us, ns``, thanks @mtkini (:issue:`3969`)
  (e.g. unix timestamps or epoch ``s``, with fracional seconds allowed) (:issue:`3540`)
- DataFrame corr method (spearman) is now cythonized.
- Improved ``network`` test decorator to catch ``IOError`` (and therefore
  ``URLError`` as well). Added ``with_connectivity_check`` decorator to allow
  explicitly checking a website as a proxy for seeing if there is network
  connectivity. Plus, new ``optional_args`` decorator factory for decorators.
  (:issue:`3910`, :issue:`3914`)
- ``read_csv`` will now throw a more informative error message when a file
  contains no columns, e.g., all newline characters
- Added ``layout`` keyword to DataFrame.hist() for more customizable layout (:issue:`4050`)
- Timestamp.min and Timestamp.max now represent valid Timestamp instances instead
  of the default datetime.min and datetime.max (respectively), thanks @SleepingPills
- ``read_html`` now raises when no tables are found and BeautifulSoup==4.2.0
  is detected (:issue:`4214`)

API Changes
~~~~~~~~~~~

- ``HDFStore``

  - When removing an object, ``remove(key)`` raises
    ``KeyError`` if the key is not a valid store object.
  - raise a ``TypeError`` on passing ``where`` or ``columns``
    to select with a Storer; these are invalid parameters at this time (:issue:`4189`)
  - can now specify an ``encoding`` option to ``append/put``
    to enable alternate encodings (:issue:`3750`)
  - enable support for ``iterator/chunksize`` with ``read_hdf``
- The repr() for (Multi)Index now obeys display.max_seq_items rather
  then numpy threshold print options. (:issue:`3426`, :issue:`3466`)
- Added mangle_dupe_cols option to read_table/csv, allowing users
  to control legacy behaviour re dupe cols (A, A.1, A.2 vs A, A ) (:issue:`3468`)
  Note: The default value will change in 0.12 to the "no mangle" behaviour,
  If your code relies on this behaviour, explicitly specify mangle_dupe_cols=True
  in your calls.
- Do not allow astypes on ``datetime64[ns]`` except to ``object``, and
  ``timedelta64[ns]`` to ``object/int`` (:issue:`3425`)
- The behavior of ``datetime64`` dtypes has changed with respect to certain
  so-called reduction operations (:issue:`3726`). The following operations now
  raise a ``TypeError`` when perfomed on a ``Series`` and return an *empty*
  ``Series`` when performed on a ``DataFrame`` similar to performing these
  operations on, for example, a ``DataFrame`` of ``slice`` objects:
  - sum, prod, mean, std, var, skew, kurt, corr, and cov
- Do not allow datetimelike/timedeltalike creation except with valid types
  (e.g. cannot pass ``datetime64[ms]``) (:issue:`3423`)
- Add ``squeeze`` keyword to ``groupby`` to allow reduction from
  DataFrame -> Series if groups are unique. Regression from 0.10.1,
  partial revert on (:issue:`2893`) with (:issue:`3596`)
- Raise on ``iloc`` when boolean indexing with a label based indexer mask
  e.g. a boolean Series, even with integer labels, will raise. Since ``iloc``
  is purely positional based, the labels on the Series are not alignable (:issue:`3631`)
- The ``raise_on_error`` option to plotting methods is obviated by :issue:`3572`,
  so it is removed. Plots now always raise when data cannot be plotted or the
  object being plotted has a dtype of ``object``.
- ``DataFrame.interpolate()`` is now deprecated. Please use
  ``DataFrame.fillna()`` and ``DataFrame.replace()`` instead (:issue:`3582`,
  :issue:`3675`, :issue:`3676`).
- the ``method`` and ``axis`` arguments of ``DataFrame.replace()`` are
  deprecated
- ``DataFrame.replace`` 's ``infer_types`` parameter is removed and now
  performs conversion by default. (:issue:`3907`)
- Deprecated display.height, display.width is now only a formatting option
  does not control triggering of summary, similar to < 0.11.0.
- Add the keyword ``allow_duplicates`` to ``DataFrame.insert`` to allow a duplicate column
  to be inserted if ``True``, default is ``False`` (same as prior to 0.12) (:issue:`3679`)
- io API changes

  - added ``pandas.io.api`` for i/o imports
  - removed ``Excel`` support to ``pandas.io.excel``
  - added top-level ``pd.read_sql`` and ``to_sql`` DataFrame methods
  - removed ``clipboard`` support to ``pandas.io.clipboard``
  - replace top-level and instance methods ``save`` and ``load`` with
    top-level ``read_pickle`` and ``to_pickle`` instance method, ``save`` and
    ``load`` will give deprecation warning.
- the ``method`` and ``axis`` arguments of ``DataFrame.replace()`` are
  deprecated
- set FutureWarning to require data_source, and to replace year/month with
  expiry date in pandas.io options. This is in preparation to add options
  data from google (:issue:`3822`)
- the ``method`` and ``axis`` arguments of ``DataFrame.replace()`` are
  deprecated
- Implement ``__nonzero__`` for ``NDFrame`` objects (:issue:`3691`, :issue:`3696`)
- ``as_matrix`` with mixed signed and unsigned dtypes will result in 2 x the lcd of the unsigned
  as an int, maxing with ``int64``, to avoid precision issues (:issue:`3733`)
- ``na_values`` in a list provided to ``read_csv/read_excel`` will match string and numeric versions
  e.g. ``na_values=['99']`` will match 99 whether the column ends up being int, float, or string (:issue:`3611`)
- ``read_html`` now defaults to ``None`` when reading, and falls back on
  ``bs4`` + ``html5lib`` when lxml fails to parse. a list of parsers to try
  until success is also valid
- more consistency in the to_datetime return types (give string/array of string inputs) (:issue:`3888`)
- The internal ``pandas`` class hierarchy has changed (slightly). The
  previous ``PandasObject`` now is called ``PandasContainer`` and a new
  ``PandasObject`` has become the baseclass for ``PandasContainer`` as well
  as ``Index``, ``Categorical``, ``GroupBy``, ``SparseList``, and
  ``SparseArray`` (+ their base classes). Currently, ``PandasObject``
  provides string methods (from ``StringMixin``). (:issue:`4090`, :issue:`4092`)
- New ``StringMixin`` that, given a ``__unicode__`` method, gets python 2 and
  python 3 compatible string methods (``__str__``, ``__bytes__``, and
  ``__repr__``). Plus string safety throughout. Now employed in many places
  throughout the pandas library. (:issue:`4090`, :issue:`4092`)

Experimental Features
~~~~~~~~~~~~~~~~~~~~~

- Added experimental ``CustomBusinessDay`` class to support ``DateOffsets``
  with custom holiday calendars and custom weekmasks. (:issue:`2301`)

Bug Fixes
~~~~~~~~~

- Fixed an esoteric excel reading bug, xlrd>= 0.9.0 now required for excel
  support. Should provide python3 support (for reading) which has been
  lacking. (:issue:`3164`)
- Disallow Series constructor called with MultiIndex which caused segfault (:issue:`4187`)
- Allow unioning of date ranges sharing a timezone (:issue:`3491`)
- Fix to_csv issue when having a large number of rows and ``NaT`` in some
  columns (:issue:`3437`)
- ``.loc`` was not raising when passed an integer list (:issue:`3449`)
- Unordered time series selection was misbehaving when using label slicing (:issue:`3448`)
- Fix sorting in a frame with a list of columns which contains datetime64[ns] dtypes (:issue:`3461`)
- DataFrames fetched via FRED now handle '.' as a NaN. (:issue:`3469`)
- Fix regression in a DataFrame apply with axis=1, objects were not being converted back
  to base dtypes correctly (:issue:`3480`)
- Fix issue when storing uint dtypes in an HDFStore. (:issue:`3493`)
- Non-unique index support clarified (:issue:`3468`)

  - Addressed handling of dupe columns in df.to_csv new and old (:issue:`3454`, :issue:`3457`)
  - Fix assigning a new index to a duplicate index in a DataFrame would fail (:issue:`3468`)
  - Fix construction of a DataFrame with a duplicate index
  - ref_locs support to allow duplicative indices across dtypes,
    allows iget support to always find the index (even across dtypes) (:issue:`2194`)
  - applymap on a DataFrame with a non-unique index now works
    (removed warning) (:issue:`2786`), and fix (:issue:`3230`)
  - Fix to_csv to handle non-unique columns (:issue:`3495`)
  - Duplicate indexes with getitem will return items in the correct order (:issue:`3455`, :issue:`3457`)
    and handle missing elements like unique indices (:issue:`3561`)
  - Duplicate indexes with and empty DataFrame.from_records will return a correct frame (:issue:`3562`)
  - Concat to produce a non-unique columns when duplicates are across dtypes is fixed (:issue:`3602`)
  - Non-unique indexing with a slice via ``loc`` and friends fixed (:issue:`3659`)
  - Allow insert/delete to non-unique columns (:issue:`3679`)
  - Extend ``reindex`` to correctly deal with non-unique indices (:issue:`3679`)
  - ``DataFrame.itertuples()`` now works with frames with duplicate column
    names (:issue:`3873`)
  - Bug in non-unique indexing via ``iloc`` (:issue:`4017`); added ``takeable`` argument to
    ``reindex`` for location-based taking
  - Allow non-unique indexing in series via ``.ix/.loc`` and ``__getitem__`` (:issue:`4246`)
  - Fixed non-unique indexing memory allocation issue with ``.ix/.loc`` (:issue:`4280`)

- Fixed bug in groupby with empty series referencing a variable before assignment. (:issue:`3510`)
- Allow index name to be used in groupby for non MultiIndex (:issue:`4014`)
- Fixed bug in mixed-frame assignment with aligned series (:issue:`3492`)
- Fixed bug in selecting month/quarter/year from a series would not select the time element
  on the last day (:issue:`3546`)
- Fixed a couple of MultiIndex rendering bugs in df.to_html() (:issue:`3547`, :issue:`3553`)
- Properly convert np.datetime64 objects in a Series (:issue:`3416`)
- Raise a ``TypeError`` on invalid datetime/timedelta operations
  e.g. add datetimes, multiple timedelta x datetime
- Fix ``.diff`` on datelike and timedelta operations (:issue:`3100`)
- ``combine_first`` not returning the same dtype in cases where it can (:issue:`3552`)
- Fixed bug with ``Panel.transpose`` argument aliases (:issue:`3556`)
- Fixed platform bug in ``PeriodIndex.take`` (:issue:`3579`)
- Fixed bud in incorrect conversion of datetime64[ns] in ``combine_first`` (:issue:`3593`)
- Fixed bug in reset_index with ``NaN`` in a multi-index (:issue:`3586`)
- ``fillna`` methods now raise a ``TypeError`` when the ``value`` parameter
  is a ``list`` or ``tuple``.
- Fixed bug where a time-series was being selected in preference to an actual column name
  in a frame (:issue:`3594`)
- Make secondary_y work properly for bar plots (:issue:`3598`)
- Fix modulo and integer division on Series,DataFrames to act similary to ``float`` dtypes to return
  ``np.nan`` or ``np.inf`` as appropriate (:issue:`3590`)
- Fix incorrect dtype on groupby with ``as_index=False`` (:issue:`3610`)
- Fix ``read_csv/read_excel`` to correctly encode identical na_values, e.g. ``na_values=[-999.0,-999]``
  was failing (:issue:`3611`)
- Disable HTML output in qtconsole again. (:issue:`3657`)
- Reworked the new repr display logic, which users found confusing. (:issue:`3663`)
- Fix indexing issue in ndim >= 3 with ``iloc`` (:issue:`3617`)
- Correctly parse date columns with embedded (nan/NaT) into datetime64[ns] dtype in ``read_csv``
  when ``parse_dates`` is specified (:issue:`3062`)
- Fix not consolidating before to_csv (:issue:`3624`)
- Fix alignment issue when setitem in a DataFrame with a piece of a DataFrame (:issue:`3626`) or
  a mixed DataFrame and a Series (:issue:`3668`)
- Fix plotting of unordered DatetimeIndex (:issue:`3601`)
- ``sql.write_frame`` failing when writing a single column to sqlite (:issue:`3628`),
  thanks to @stonebig
- Fix pivoting with ``nan`` in the index (:issue:`3558`)
- Fix running of bs4 tests when it is not installed (:issue:`3605`)
- Fix parsing of html table (:issue:`3606`)
- ``read_html()`` now only allows a single backend: ``html5lib`` (:issue:`3616`)
- ``convert_objects`` with ``convert_dates='coerce'`` was parsing some single-letter strings into today's date
- ``DataFrame.from_records`` did not accept empty recarrays (:issue:`3682`)
- ``DataFrame.to_csv`` will succeed with the deprecated option ``nanRep``, @tdsmith
- ``DataFrame.to_html`` and ``DataFrame.to_latex`` now accept a path for
  their first argument (:issue:`3702`)
- Fix file tokenization error with \r delimiter and quoted fields (:issue:`3453`)
- Groupby transform with item-by-item not upcasting correctly (:issue:`3740`)
- Incorrectly read a HDFStore multi-index Frame witha column specification (:issue:`3748`)
- ``read_html`` now correctly skips tests (:issue:`3741`)
- PandasObjects raise TypeError when trying to hash (:issue:`3882`)
- Fix incorrect arguments passed to concat that are not list-like (e.g. concat(df1,df2)) (:issue:`3481`)
- Correctly parse when passed the ``dtype=str`` (or other variable-len string dtypes)
  in ``read_csv`` (:issue:`3795`)
- Fix index name not propogating when using ``loc/ix`` (:issue:`3880`)
- Fix groupby when applying a custom function resulting in a returned DataFrame was
  not converting dtypes (:issue:`3911`)
- Fixed a bug where ``DataFrame.replace`` with a compiled regular expression
  in the ``to_replace`` argument wasn't working (:issue:`3907`)
- Fixed ``__truediv__`` in Python 2.7 with ``numexpr`` installed to actually do true division when dividing
  two integer arrays with at least 10000 cells total (:issue:`3764`)
- Indexing with a string with seconds resolution not selecting from a time index (:issue:`3925`)
- csv parsers would loop infinitely if ``iterator=True`` but no ``chunksize`` was
  specified (:issue:`3967`), python parser failing with ``chunksize=1``
- Fix index name not propogating when using ``shift``
- Fixed dropna=False being ignored with multi-index stack (:issue:`3997`)
- Fixed flattening of columns when renaming MultiIndex columns DataFrame (:issue:`4004`)
- Fix ``Series.clip`` for datetime series. NA/NaN threshold values will now throw ValueError (:issue:`3996`)
- Fixed insertion issue into DataFrame, after rename (:issue:`4032`)
- Fixed testing issue where too many sockets where open thus leading to a
  connection reset issue (:issue:`3982`, :issue:`3985`, :issue:`4028`,
  :issue:`4054`)
- Fixed failing tests in test_yahoo, test_google where symbols were not
  retrieved but were being accessed (:issue:`3982`, :issue:`3985`,
  :issue:`4028`, :issue:`4054`)
- ``Series.hist`` will now take the figure from the current environment if
  one is not passed
- Fixed bug where a 1xN DataFrame would barf on a 1xN mask (:issue:`4071`)
- Fixed running of ``tox`` under python3 where the pickle import was getting
  rewritten in an incompatible way (:issue:`4062`, :issue:`4063`)
- Fixed bug where sharex and sharey were not being passed to grouped_hist
  (:issue:`4089`)
- Fix bug where ``HDFStore`` will fail to append because of a different block
  ordering on-disk (:issue:`4096`)
- Better error messages on inserting incompatible columns to a frame (:issue:`4107`)
- Fixed bug in ``DataFrame.replace`` where a nested dict wasn't being
  iterated over when regex=False (:issue:`4115`)
- Fixed bug in ``convert_objects(convert_numeric=True)`` where a mixed numeric and
  object Series/Frame was not converting properly (:issue:`4119`)
- Fixed bugs in multi-index selection with column multi-index and duplicates
  (:issue:`4145`, :issue:`4146`)
- Fixed bug in the parsing of microseconds when using the ``format``
  argument in ``to_datetime`` (:issue:`4152`)
- Fixed bug in ``PandasAutoDateLocator`` where ``invert_xaxis`` triggered
  incorrectly ``MilliSecondLocator``  (:issue:`3990`)
- Fixed bug in ``Series.where`` where broadcasting a single element input vector
  to the length of the series resulted in multiplying the value
  inside the input (:issue:`4192`)
- Fixed bug in plotting that wasn't raising on invalid colormap for
  matplotlib 1.1.1 (:issue:`4215`)
- Fixed the legend displaying in ``DataFrame.plot(kind='kde')`` (:issue:`4216`)
- Fixed bug where Index slices weren't carrying the name attribute
  (:issue:`4226`)
- Fixed bug in initializing ``DatetimeIndex`` with an array of strings
  in a certain time zone (:issue:`4229`)
- Fixed bug where html5lib wasn't being properly skipped (:issue:`4265`)
- Fixed bug where get_data_famafrench wasn't using the correct file edges
  (:issue:`4281`)

pandas 0.11.0
-------------

**Release date:** 2013-04-22

New Features
~~~~~~~~~~~~

- New documentation section, ``10 Minutes to Pandas``
- New documentation section, ``Cookbook``
- Allow mixed dtypes (e.g ``float32/float64/int32/int16/int8``) to coexist in DataFrames and propogate in operations
- Add function to pandas.io.data for retrieving stock index components from Yahoo! finance (:issue:`2795`)
- Support slicing with time objects (:issue:`2681`)
- Added ``.iloc`` attribute, to support strict integer based indexing, analogous to ``.ix`` (:issue:`2922`)
- Added ``.loc`` attribute, to support strict label based indexing, analagous to ``.ix`` (:issue:`3053`)
- Added ``.iat`` attribute, to support fast scalar access via integers (replaces ``iget_value/iset_value``)
- Added ``.at`` attribute, to support fast scalar access via labels (replaces ``get_value/set_value``)
- Moved functionaility from ``irow,icol,iget_value/iset_value`` to ``.iloc`` indexer (via ``_ixs`` methods in each object)
- Added support for expression evaluation using the ``numexpr`` library
- Added ``convert=boolean`` to ``take`` routines to translate negative indices to positive, defaults to True
- Added to_series() method to indices, to facilitate the creation of indexeres (:issue:`3275`)

Improvements to existing features
~~~~~~~~~~~~~~~~~~~~~~~~~~~~~~~~~

- Improved performance of df.to_csv() by up to 10x in some cases. (:issue:`3059`)
- added ``blocks`` attribute to DataFrames, to return a dict of dtypes to homogeneously dtyped DataFrames
- added keyword ``convert_numeric`` to ``convert_objects()`` to try to convert object dtypes to numeric types (default is False)
- ``convert_dates`` in ``convert_objects`` can now be ``coerce`` which will return
  a datetime64[ns] dtype with non-convertibles set as ``NaT``; will preserve an all-nan object
  (e.g. strings), default is True (to perform soft-conversion
- Series print output now includes the dtype by default
- Optimize internal reindexing routines (:issue:`2819`, :issue:`2867`)
- ``describe_option()`` now reports the default and current value of options.
- Add ``format`` option to ``pandas.to_datetime`` with faster conversion of strings that can be parsed with datetime.strptime
- Add ``axes`` property to ``Series`` for compatibility
- Add ``xs`` function to ``Series`` for compatibility
- Allow setitem in a frame where only mixed numerics are present (e.g. int and float), (:issue:`3037`)
- ``HDFStore``

  - Provide dotted attribute access to ``get`` from stores (e.g. store.df == store['df'])
  - New keywords ``iterator=boolean``, and ``chunksize=number_in_a_chunk`` are provided to support iteration on ``select`` and ``select_as_multiple`` (:issue:`3076`)
  - support ``read_hdf/to_hdf`` API similar to ``read_csv/to_csv`` (:issue:`3222`)

- Add ``squeeze`` method to possibly remove length 1 dimensions from an object.

  .. ipython:: python

     p = Panel(randn(3,4,4),items=['ItemA','ItemB','ItemC'],
                        major_axis=date_range('20010102',periods=4),
                        minor_axis=['A','B','C','D'])
     p
     p.reindex(items=['ItemA']).squeeze()
     p.reindex(items=['ItemA'],minor=['B']).squeeze()

- Improvement to Yahoo API access in ``pd.io.data.Options`` (:issue:`2758`)
- added option `display.max_seq_items` to control the number of elements printed per sequence pprinting it. (:issue:`2979`)
- added option `display.chop_threshold` to control display of small numerical values. (:issue:`2739`)
- added option `display.max_info_rows` to prevent verbose_info from being
  calculated for frames above 1M rows (configurable). (:issue:`2807`, :issue:`2918`)
- value_counts() now accepts a "normalize" argument, for normalized histograms. (:issue:`2710`).
- DataFrame.from_records now accepts not only dicts but any instance of the collections.Mapping ABC.
- Allow selection semantics via a string with a datelike index to work in both Series and DataFrames (:issue:`3070`)

  .. ipython:: python

      idx = date_range("2001-10-1", periods=5, freq='M')
      ts = Series(np.random.rand(len(idx)),index=idx)
      ts['2001']

      df = DataFrame(dict(A = ts))
      df['2001']

- added option `display.mpl_style` providing a sleeker visual style for plots. Based on https://gist.github.com/huyng/816622 (:issue:`3075`).
- Improved performance across several core functions by taking memory ordering of
  arrays into account. Courtesy of @stephenwlin (:issue:`3130`)
- Improved performance of groupby transform method (:issue:`2121`)
- Handle "ragged" CSV files missing trailing delimiters in rows with missing fields
  when also providing explicit list of column names (so the parser knows how many columns to expect in the result) (:issue:`2981`)
- On a mixed DataFrame, allow setting with indexers with ndarray/DataFrame on rhs (:issue:`3216`)
- Treat boolean values as integers (values 1 and 0) for numeric operations. (:issue:`2641`)
- Add ``time`` method to DatetimeIndex (:issue:`3180`)
- Return NA when using Series.str[...] for values that are not long enough (:issue:`3223`)
- Display cursor coordinate information in time-series plots (:issue:`1670`)
- to_html() now accepts an optional "escape" argument to control reserved HTML character
  escaping (enabled by default) and escapes ``&``, in addition to ``<`` and ``>``.  (:issue:`2919`)

API Changes
~~~~~~~~~~~

- Do not automatically upcast numeric specified dtypes to ``int64`` or
  ``float64`` (:issue:`622` and :issue:`797`)
- DataFrame construction of lists and scalars, with no dtype present, will
  result in casting to ``int64`` or ``float64``, regardless of platform.
  This is not an apparent change in the API, but noting it.
- Guarantee that ``convert_objects()`` for Series/DataFrame always returns a
  copy
- groupby operations will respect dtypes for numeric float operations
  (float32/float64); other types will be operated on, and will try to cast
  back to the input dtype (e.g. if an int is passed, as long as the output
  doesn't have nans, then an int will be returned)
- backfill/pad/take/diff/ohlc will now support ``float32/int16/int8``
  operations
- Block types will upcast as needed in where/masking operations (:issue:`2793`)
- Series now automatically will try to set the correct dtype based on passed
  datetimelike objects (datetime/Timestamp)

  - timedelta64 are returned in appropriate cases (e.g. Series - Series,
    when both are datetime64)
  - mixed datetimes and objects (:issue:`2751`) in a constructor will be cast
    correctly
  - astype on datetimes to object are now handled (as well as NaT
    conversions to np.nan)
  - all timedelta like objects will be correctly assigned to ``timedelta64``
    with mixed ``NaN`` and/or ``NaT`` allowed

- arguments to DataFrame.clip were inconsistent to numpy and Series clipping
  (:issue:`2747`)
- util.testing.assert_frame_equal now checks the column and index names (:issue:`2964`)
- Constructors will now return a more informative ValueError on failures
  when invalid shapes are passed
- Don't suppress TypeError in GroupBy.agg (:issue:`3238`)
- Methods return None when inplace=True (:issue:`1893`)
- ``HDFStore``

   - added the method ``select_column`` to select a single column from a table as a Series.
   - deprecated the ``unique`` method, can be replicated by ``select_column(key,column).unique()``
   - ``min_itemsize`` parameter will now automatically create data_columns for passed keys

- Downcast on pivot if possible (:issue:`3283`), adds argument ``downcast`` to ``fillna``
- Introduced options `display.height/width` for explicitly specifying terminal
  height/width in characters. Deprecated display.line_width, now replaced by display.width.
  These defaults are in effect for scripts as well, so unless disabled, previously
  very wide output will now be output as "expand_repr" style wrapped output.
- Various defaults for options (including display.max_rows) have been revised,
  after a brief survey concluded they were wrong for everyone. Now at w=80,h=60.
- HTML repr output in IPython qtconsole is once again controlled by the option
  `display.notebook_repr_html`, and on by default.

Bug Fixes
~~~~~~~~~

- Fix seg fault on empty data frame when fillna with ``pad`` or ``backfill``
  (:issue:`2778`)
- Single element ndarrays of datetimelike objects are handled
  (e.g. np.array(datetime(2001,1,1,0,0))), w/o dtype being passed
- 0-dim ndarrays with a passed dtype are handled correctly
  (e.g. np.array(0.,dtype='float32'))
- Fix some boolean indexing inconsistencies in Series.__getitem__/__setitem__
  (:issue:`2776`)
- Fix issues with DataFrame and Series constructor with integers that
  overflow ``int64`` and some mixed typed type lists (:issue:`2845`)

- ``HDFStore``

  - Fix weird PyTables error when using too many selectors in a where
    also correctly filter on any number of values in a Term expression
    (so not using numexpr filtering, but isin filtering)
  - Internally, change all variables to be private-like (now have leading
    underscore)
  - Fixes for query parsing to correctly interpret boolean and != (:issue:`2849`, :issue:`2973`)
  - Fixes for pathological case on SparseSeries with 0-len array and
    compression (:issue:`2931`)
  - Fixes bug with writing rows if part of a block was all-nan (:issue:`3012`)
  - Exceptions are now ValueError or TypeError as needed
  - A table will now raise if min_itemsize contains fields which are not queryables

- Bug showing up in applymap where some object type columns are converted (:issue:`2909`)
  had an incorrect default in convert_objects

- TimeDeltas

  - Series ops with a Timestamp on the rhs was throwing an exception (:issue:`2898`)
    added tests for Series ops with datetimes,timedeltas,Timestamps, and datelike
    Series on both lhs and rhs
  - Fixed subtle timedelta64 inference issue on py3 & numpy 1.7.0 (:issue:`3094`)
  - Fixed some formatting issues on timedelta when negative
  - Support null checking on timedelta64, representing (and formatting) with NaT
  - Support setitem with np.nan value, converts to NaT
  - Support min/max ops in a Dataframe (abs not working, nor do we error on non-supported ops)
  - Support idxmin/idxmax/abs/max/min in a Series (:issue:`2989`, :issue:`2982`)

- Bug on in-place putmasking on an ``integer`` series that needs to be converted to
  ``float`` (:issue:`2746`)
- Bug in argsort of ``datetime64[ns]`` Series with ``NaT`` (:issue:`2967`)
- Bug in value_counts of ``datetime64[ns]`` Series (:issue:`3002`)
- Fixed printing of ``NaT`` in an index
- Bug in idxmin/idxmax of ``datetime64[ns]`` Series with ``NaT`` (:issue:`2982`)
- Bug in ``icol, take`` with negative indicies was producing incorrect return
  values (see :issue:`2922`, :issue:`2892`), also check for out-of-bounds indices (:issue:`3029`)
- Bug in DataFrame column insertion when the column creation fails, existing frame is left in
  an irrecoverable state (:issue:`3010`)
- Bug in DataFrame update, combine_first where non-specified values could cause
  dtype changes (:issue:`3016`, :issue:`3041`)
- Bug in groupby with first/last where dtypes could change (:issue:`3041`, :issue:`2763`)
- Formatting of an index that has ``nan`` was inconsistent or wrong (would fill from
  other values), (:issue:`2850`)
- Unstack of a frame with no nans would always cause dtype upcasting (:issue:`2929`)
- Fix scalar datetime.datetime parsing bug in read_csv (:issue:`3071`)
- Fixed slow printing of large Dataframes, due to inefficient dtype
  reporting (:issue:`2807`)
- Fixed a segfault when using a function as grouper in groupby (:issue:`3035`)
- Fix pretty-printing of infinite data structures (closes :issue:`2978`)
- Fixed exception when plotting timeseries bearing a timezone (closes :issue:`2877`)
- str.contains ignored na argument (:issue:`2806`)
- Substitute warning for segfault when grouping with categorical grouper
  of mismatched length (:issue:`3011`)
- Fix exception in SparseSeries.density (:issue:`2083`)
- Fix upsampling bug with closed='left' and daily to daily data (:issue:`3020`)
- Fixed missing tick bars on scatter_matrix plot (:issue:`3063`)
- Fixed bug in Timestamp(d,tz=foo) when d is date() rather then datetime() (:issue:`2993`)
- series.plot(kind='bar') now respects pylab color schem (:issue:`3115`)
- Fixed bug in reshape if not passed correct input, now raises TypeError (:issue:`2719`)
- Fixed a bug where Series ctor did not respect ordering if OrderedDict passed in (:issue:`3282`)
- Fix NameError issue on RESO_US (:issue:`2787`)
- Allow selection in an *unordered* timeseries to work similary
  to an *ordered* timeseries (:issue:`2437`).
- Fix implemented ``.xs`` when called with ``axes=1`` and a level parameter (:issue:`2903`)
- Timestamp now supports the class method fromordinal similar to datetimes (:issue:`3042`)
- Fix issue with indexing a series with a boolean key and specifiying a 1-len list on the rhs (:issue:`2745`)
  or a list on the rhs (:issue:`3235`)
- Fixed bug in groupby apply when kernel generate list of arrays having unequal len (:issue:`1738`)
- fixed handling of rolling_corr with center=True which could produce corr>1 (:issue:`3155`)
- Fixed issues where indices can be passed as 'index/column' in addition to 0/1 for the axis parameter
- PeriodIndex.tolist now boxes to Period (:issue:`3178`)
- PeriodIndex.get_loc KeyError now reports Period instead of ordinal (:issue:`3179`)
- df.to_records bug when handling MultiIndex (GH3189)
- Fix Series.__getitem__ segfault when index less than -length (:issue:`3168`)
- Fix bug when using Timestamp as a date parser (:issue:`2932`)
- Fix bug creating date range from Timestamp with time zone and passing same
  time zone (:issue:`2926`)
- Add comparison operators to Period object (:issue:`2781`)
- Fix bug when concatenating two Series into a DataFrame when they have the
  same name (:issue:`2797`)
- Fix automatic color cycling when plotting consecutive timeseries
  without color arguments (:issue:`2816`)
- fixed bug in the pickling of PeriodIndex (:issue:`2891`)
- Upcast/split blocks when needed in a mixed DataFrame when setitem
  with an indexer (:issue:`3216`)
- Invoking df.applymap on a dataframe with dupe cols now raises a ValueError (:issue:`2786`)
- Apply with invalid returned indices raise correct Exception (:issue:`2808`)
- Fixed a bug in plotting log-scale bar plots (:issue:`3247`)
- df.plot() grid on/off now obeys the mpl default style, just like
  series.plot(). (:issue:`3233`)
- Fixed a bug in the legend of plotting.andrews_curves() (:issue:`3278`)
- Produce a series on apply if we only generate a singular series and have
  a simple index (:issue:`2893`)
- Fix Python ascii file parsing when integer falls outside of floating point
  spacing (:issue:`3258`)
- fixed pretty priniting of sets (:issue:`3294`)
- Panel() and Panel.from_dict() now respects ordering when give OrderedDict (:issue:`3303`)
- DataFrame where with a datetimelike incorrectly selecting (:issue:`3311`)
- Ensure index casts work even in Int64Index
- Fix set_index segfault when passing MultiIndex (:issue:`3308`)
- Ensure pickles created in py2 can be read in py3
- Insert ellipsis in MultiIndex summary repr (:issue:`3348`)
- Groupby will handle mutation among an input groups columns (and fallback
  to non-fast apply) (:issue:`3380`)
- Eliminated unicode errors on FreeBSD when using MPL GTK backend (:issue:`3360`)
- Period.strftime should return unicode strings always (:issue:`3363`)
- Respect passed read_* chunksize in get_chunk function (:issue:`3406`)

pandas 0.10.1
-------------

**Release date:** 2013-01-22

New Features
~~~~~~~~~~~~

- Add data inferface to World Bank WDI pandas.io.wb (:issue:`2592`)

API Changes
~~~~~~~~~~~

- Restored inplace=True behavior returning self (same object) with
  deprecation warning until 0.11 (:issue:`1893`)
- ``HDFStore``

  - refactored HFDStore to deal with non-table stores as objects, will allow future enhancements
  - removed keyword ``compression`` from ``put`` (replaced by keyword
    ``complib`` to be consistent across library)
  - warn `PerformanceWarning` if you are attempting to store types that will be pickled by PyTables

Improvements to existing features
~~~~~~~~~~~~~~~~~~~~~~~~~~~~~~~~~

- ``HDFStore``

  - enables storing of multi-index dataframes (closes :issue:`1277`)
  - support data column indexing and selection, via ``data_columns`` keyword
    in append
  - support write chunking to reduce memory footprint, via ``chunksize``
    keyword to append
  - support automagic indexing via ``index`` keyword to append
  - support ``expectedrows`` keyword in append to inform ``PyTables`` about
    the expected tablesize
  - support ``start`` and ``stop`` keywords in select to limit the row
    selection space
  - added ``get_store`` context manager to automatically import with pandas
  - added column filtering via ``columns`` keyword in select
  - added methods append_to_multiple/select_as_multiple/select_as_coordinates
    to do multiple-table append/selection
  - added support for datetime64 in columns
  - added method ``unique`` to select the unique values in an indexable or
    data column
  - added method ``copy`` to copy an existing store (and possibly upgrade)
  - show the shape of the data on disk for non-table stores when printing the
    store
  - added ability to read PyTables flavor tables (allows compatiblity to
    other HDF5 systems)

- Add ``logx`` option to DataFrame/Series.plot (:issue:`2327`, :issue:`2565`)
- Support reading gzipped data from file-like object
- ``pivot_table`` aggfunc can be anything used in GroupBy.aggregate (:issue:`2643`)
- Implement DataFrame merges in case where set cardinalities might overflow
  64-bit integer (:issue:`2690`)
- Raise exception in C file parser if integer dtype specified and have NA
  values. (:issue:`2631`)
- Attempt to parse ISO8601 format dates when parse_dates=True in read_csv for
  major performance boost in such cases (:issue:`2698`)
- Add methods ``neg`` and ``inv`` to Series
- Implement ``kind`` option in ``ExcelFile`` to indicate whether it's an XLS
  or XLSX file (:issue:`2613`)
- Documented a fast-path in pd.read_Csv when parsing iso8601 datetime strings
  yielding as much as a 20x speedup.  (:issue:`5993`)


Bug Fixes
~~~~~~~~~

- Fix read_csv/read_table multithreading issues (:issue:`2608`)
- ``HDFStore``

  - correctly handle ``nan`` elements in string columns; serialize via the
    ``nan_rep`` keyword to append
  - raise correctly on non-implemented column types (unicode/date)
  - handle correctly ``Term`` passed types (e.g. ``index<1000``, when index
    is ``Int64``), (closes :issue:`512`)
  - handle Timestamp correctly in data_columns (closes :issue:`2637`)
  - contains correctly matches on non-natural names
  - correctly store ``float32`` dtypes in tables (if not other float types in
    the same table)

- Fix DataFrame.info bug with UTF8-encoded columns. (:issue:`2576`)
- Fix DatetimeIndex handling of FixedOffset tz (:issue:`2604`)
- More robust detection of being in IPython session for wide DataFrame
  console formatting (:issue:`2585`)
- Fix platform issues with ``file:///`` in unit test (:issue:`2564`)
- Fix bug and possible segfault when grouping by hierarchical level that
  contains NA values (:issue:`2616`)
- Ensure that MultiIndex tuples can be constructed with NAs (:issue:`2616`)
- Fix int64 overflow issue when unstacking MultiIndex with many levels
  (:issue:`2616`)
- Exclude non-numeric data from DataFrame.quantile by default (:issue:`2625`)
- Fix a Cython C int64 boxing issue causing read_csv to return incorrect
  results (:issue:`2599`)
- Fix groupby summing performance issue on boolean data (:issue:`2692`)
- Don't bork Series containing datetime64 values with to_datetime (:issue:`2699`)
- Fix DataFrame.from_records corner case when passed columns, index column,
  but empty record list (:issue:`2633`)
- Fix C parser-tokenizer bug with trailing fields. (:issue:`2668`)
- Don't exclude non-numeric data from GroupBy.max/min (:issue:`2700`)
- Don't lose time zone when calling DatetimeIndex.drop (:issue:`2621`)
- Fix setitem on a Series with a boolean key and a non-scalar as value
  (:issue:`2686`)
- Box datetime64 values in Series.apply/map (:issue:`2627`, :issue:`2689`)
- Upconvert datetime + datetime64 values when concatenating frames (:issue:`2624`)
- Raise a more helpful error message in merge operations when one DataFrame
  has duplicate columns (:issue:`2649`)
- Fix partial date parsing issue occuring only when code is run at EOM
  (:issue:`2618`)
- Prevent MemoryError when using counting sort in sortlevel with
  high-cardinality MultiIndex objects (:issue:`2684`)
- Fix Period resampling bug when all values fall into a single bin (:issue:`2070`)
- Fix buggy interaction with usecols argument in read_csv when there is an
  implicit first index column (:issue:`2654`)
- Fix bug in ``Index.summary()`` where string format methods were being called incorrectly.
  (:issue:`3869`)

pandas 0.10.0
-------------

**Release date:** 2012-12-17

New Features
~~~~~~~~~~~~

- Brand new high-performance delimited file parsing engine written in C and
  Cython. 50% or better performance in many standard use cases with a
  fraction as much memory usage. (:issue:`407`, :issue:`821`)
- Many new file parser (read_csv, read_table) features:

  - Support for on-the-fly gzip or bz2 decompression (`compression` option)
  - Ability to get back numpy.recarray instead of DataFrame
    (`as_recarray=True`)
  - `dtype` option: explicit column dtypes
  - `usecols` option: specify list of columns to be read from a file. Good
    for reading very wide files with many irrelevant columns (:issue:`1216` :issue:`926`, :issue:`2465`)
  - Enhanced unicode decoding support via `encoding` option
  - `skipinitialspace` dialect option
  - Can specify strings to be recognized as True (`true_values`) or False
    (`false_values`)
  - High-performance `delim_whitespace` option for whitespace-delimited
    files; a preferred alternative to the '\s+' regular expression delimiter
  - Option to skip "bad" lines (wrong number of fields) that would otherwise
    have caused an error in the past (`error_bad_lines` and `warn_bad_lines`
    options)
  - Substantially improved performance in the parsing of integers with
    thousands markers and lines with comments
  - Easy of European (and other) decimal formats (`decimal` option) (:issue:`584`, :issue:`2466`)
  - Custom line terminators (e.g. lineterminator='~') (:issue:`2457`)
  - Handling of no trailing commas in CSV files (:issue:`2333`)
  - Ability to handle fractional seconds in date_converters (:issue:`2209`)
  - read_csv allow scalar arg to na_values (:issue:`1944`)
  - Explicit column dtype specification in read_* functions (:issue:`1858`)
  - Easier CSV dialect specification (:issue:`1743`)
  - Improve parser performance when handling special characters (:issue:`1204`)

- Google Analytics API integration with easy oauth2 workflow (:issue:`2283`)
- Add error handling to Series.str.encode/decode (:issue:`2276`)
- Add ``where`` and ``mask`` to Series (:issue:`2337`)
- Grouped histogram via `by` keyword in Series/DataFrame.hist (:issue:`2186`)
- Support optional ``min_periods`` keyword in ``corr`` and ``cov``
  for both Series and DataFrame (:issue:`2002`)
- Add ``duplicated`` and ``drop_duplicates`` functions to Series (:issue:`1923`)
- Add docs for ``HDFStore table`` format
- 'density' property in `SparseSeries` (:issue:`2384`)
- Add ``ffill`` and ``bfill`` convenience functions for forward- and
  backfilling time series data (:issue:`2284`)
- New option configuration system and functions `set_option`, `get_option`,
  `describe_option`, and `reset_option`. Deprecate `set_printoptions` and
  `reset_printoptions` (:issue:`2393`).
  You can also access options as attributes via ``pandas.options.X``
- Wide DataFrames can be viewed more easily in the console with new
  `expand_frame_repr` and `line_width` configuration options. This is on by
  default now (:issue:`2436`)
- Scikits.timeseries-like moving window functions via ``rolling_window`` (:issue:`1270`)

Experimental Features
~~~~~~~~~~~~~~~~~~~~~

- Add support for Panel4D, a named 4 Dimensional stucture
- Add support for ndpanel factory functions, to create custom,
  domain-specific N-Dimensional containers

API Changes
~~~~~~~~~~~

- The default binning/labeling behavior for ``resample`` has been changed to
  `closed='left', label='left'` for daily and lower frequencies. This had
  been a large source of confusion for users. See "what's new" page for more
  on this. (:issue:`2410`)
- Methods with ``inplace`` option now return None instead of the calling
  (modified) object (:issue:`1893`)
- The special case DataFrame - TimeSeries doing column-by-column broadcasting
  has been deprecated. Users should explicitly do e.g. df.sub(ts, axis=0)
  instead. This is a legacy hack and can lead to subtle bugs.
- inf/-inf are no longer considered as NA by isnull/notnull. To be clear, this
  is legacy cruft from early pandas. This behavior can be globally re-enabled
  using the new option ``mode.use_inf_as_null`` (:issue:`2050`, :issue:`1919`)
- ``pandas.merge`` will now default to ``sort=False``. For many use cases
  sorting the join keys is not necessary, and doing it by default is wasteful
- Specify ``header=0`` explicitly to replace existing column names in file in
  read_* functions.
- Default column names for header-less parsed files (yielded by read_csv,
  etc.) are now the integers 0, 1, .... A new argument `prefix` has been
  added; to get the v0.9.x behavior specify ``prefix='X'`` (:issue:`2034`). This API
  change was made to make the default column names more consistent with the
  DataFrame constructor's default column names when none are specified.
- DataFrame selection using a boolean frame now preserves input shape
- If function passed to Series.apply yields a Series, result will be a
  DataFrame (:issue:`2316`)
- Values like YES/NO/yes/no will not be considered as boolean by default any
  longer in the file parsers. This can be customized using the new
  ``true_values`` and ``false_values`` options (:issue:`2360`)
- `obj.fillna()` is no longer valid; make `method='pad'` no longer the
  default option, to be more explicit about what kind of filling to
  perform. Add `ffill/bfill` convenience functions per above (:issue:`2284`)
- `HDFStore.keys()` now returns an absolute path-name for each key
- `to_string()` now always returns a unicode string. (:issue:`2224`)
- File parsers will not handle NA sentinel values arising from passed
  converter functions

Improvements to existing features
~~~~~~~~~~~~~~~~~~~~~~~~~~~~~~~~~

- Add ``nrows`` option to DataFrame.from_records for iterators (:issue:`1794`)
- Unstack/reshape algorithm rewrite to avoid high memory use in cases where
  the number of observed key-tuples is much smaller than the total possible
  number that could occur (:issue:`2278`). Also improves performance in most cases.
- Support duplicate columns in DataFrame.from_records (:issue:`2179`)
- Add ``normalize`` option to Series/DataFrame.asfreq (:issue:`2137`)
- SparseSeries and SparseDataFrame construction from empty and scalar
  values now no longer create dense ndarrays unnecessarily (:issue:`2322`)
- ``HDFStore`` now supports hierarchial keys (:issue:`2397`)
- Support multiple query selection formats for ``HDFStore tables`` (:issue:`1996`)
- Support ``del store['df']`` syntax to delete HDFStores
- Add multi-dtype support for ``HDFStore tables``
- ``min_itemsize`` parameter can be specified in ``HDFStore table`` creation
- Indexing support in ``HDFStore tables`` (:issue:`698`)
- Add `line_terminator` option to DataFrame.to_csv (:issue:`2383`)
- added implementation of str(x)/unicode(x)/bytes(x) to major pandas data
  structures, which should do the right thing on both py2.x and py3.x. (:issue:`2224`)
- Reduce groupby.apply overhead substantially by low-level manipulation of
  internal NumPy arrays in DataFrames (:issue:`535`)
- Implement ``value_vars`` in ``melt`` and add ``melt`` to pandas namespace
  (:issue:`2412`)
- Added boolean comparison operators to Panel
- Enable ``Series.str.strip/lstrip/rstrip`` methods to take an argument (:issue:`2411`)
- The DataFrame ctor now respects column ordering when given
  an OrderedDict (:issue:`2455`)
- Assigning DatetimeIndex to Series changes the class to TimeSeries (:issue:`2139`)
- Improve performance of .value_counts method on non-integer data (:issue:`2480`)
- ``get_level_values`` method for MultiIndex return Index instead of ndarray (:issue:`2449`)
- ``convert_to_r_dataframe`` conversion for datetime values (:issue:`2351`)
- Allow ``DataFrame.to_csv`` to represent inf and nan differently (:issue:`2026`)
- Add ``min_i`` argument to ``nancorr`` to specify minimum required observations (:issue:`2002`)
- Add ``inplace`` option to ``sortlevel`` / ``sort`` functions on DataFrame (:issue:`1873`)
- Enable DataFrame to accept scalar constructor values like Series (:issue:`1856`)
- DataFrame.from_records now takes optional ``size`` parameter (:issue:`1794`)
- include iris dataset (:issue:`1709`)
- No datetime64 DataFrame column conversion of datetime.datetime with tzinfo (:issue:`1581`)
- Micro-optimizations in DataFrame for tracking state of internal consolidation (:issue:`217`)
- Format parameter in DataFrame.to_csv (:issue:`1525`)
- Partial string slicing for ``DatetimeIndex`` for daily and higher frequencies (:issue:`2306`)
- Implement ``col_space`` parameter in ``to_html`` and ``to_string`` in DataFrame (:issue:`1000`)
- Override ``Series.tolist`` and box datetime64 types (:issue:`2447`)
- Optimize ``unstack`` memory usage by compressing indices (:issue:`2278`)
- Fix HTML repr in IPython qtconsole if opening window is small (:issue:`2275`)
- Escape more special characters in console output (:issue:`2492`)
- df.select now invokes bool on the result of crit(x) (:issue:`2487`)

Bug Fixes
~~~~~~~~~

- Fix major performance regression in DataFrame.iteritems (:issue:`2273`)
- Fixes bug when negative period passed to Series/DataFrame.diff (:issue:`2266`)
- Escape tabs in console output to avoid alignment issues (:issue:`2038`)
- Properly box datetime64 values when retrieving cross-section from
  mixed-dtype DataFrame (:issue:`2272`)
- Fix concatenation bug leading to :issue:`2057`, :issue:`2257`
- Fix regression in Index console formatting (:issue:`2319`)
- Box Period data when assigning PeriodIndex to frame column (:issue:`2243`, :issue:`2281`)
- Raise exception on calling reset_index on Series with inplace=True (:issue:`2277`)
- Enable setting multiple columns in DataFrame with hierarchical columns
  (:issue:`2295`)
- Respect dtype=object in DataFrame constructor (:issue:`2291`)
- Fix DatetimeIndex.join bug with tz-aware indexes and how='outer' (:issue:`2317`)
- pop(...) and del works with DataFrame with duplicate columns (:issue:`2349`)
- Treat empty strings as NA in date parsing (rather than let dateutil do
  something weird) (:issue:`2263`)
- Prevent uint64 -> int64 overflows (:issue:`2355`)
- Enable joins between MultiIndex and regular Index (:issue:`2024`)
- Fix time zone metadata issue when unioning non-overlapping DatetimeIndex
  objects (:issue:`2367`)
- Raise/handle int64 overflows in parsers (:issue:`2247`)
- Deleting of consecutive rows in ``HDFStore tables``` is much faster than before
- Appending on a HDFStore would fail if the table was not first created via ``put``
- Use `col_space` argument as minimum column width in DataFrame.to_html (:issue:`2328`)
- Fix tz-aware DatetimeIndex.to_period (:issue:`2232`)
- Fix DataFrame row indexing case with MultiIndex (:issue:`2314`)
- Fix to_excel exporting issues with Timestamp objects in index (:issue:`2294`)
- Fixes assigning scalars and array to hierarchical column chunk (:issue:`1803`)
- Fixed a UnicdeDecodeError with series tidy_repr (:issue:`2225`)
- Fixed issued with duplicate keys in an index (:issue:`2347`, :issue:`2380`)
- Fixed issues re: Hash randomization, default on starting w/ py3.3 (:issue:`2331`)
- Fixed issue with missing attributes after loading a pickled dataframe (:issue:`2431`)
- Fix Timestamp formatting with tzoffset time zone in dateutil 2.1 (:issue:`2443`)
- Fix GroupBy.apply issue when using BinGrouper to do ts binning (:issue:`2300`)
- Fix issues resulting from datetime.datetime columns being converted to
  datetime64 when calling DataFrame.apply. (:issue:`2374`)
- Raise exception when calling to_panel on non uniquely-indexed frame (:issue:`2441`)
- Improved detection of console encoding on IPython zmq frontends (:issue:`2458`)
- Preserve time zone when .append-ing two time series (:issue:`2260`)
- Box timestamps when calling reset_index on time-zone-aware index rather
  than creating a tz-less datetime64 column (:issue:`2262`)
- Enable searching non-string columns in DataFrame.filter(like=...) (:issue:`2467`)
- Fixed issue with losing nanosecond precision upon conversion to DatetimeIndex(:issue:`2252`)
- Handle timezones in Datetime.normalize (:issue:`2338`)
- Fix test case where dtype specification with endianness causes
  failures on big endian machines (:issue:`2318`)
- Fix plotting bug where upsampling causes data to appear shifted in time (:issue:`2448`)
- Fix ``read_csv`` failure for UTF-16 with BOM and skiprows(:issue:`2298`)
- read_csv with names arg not implicitly setting header=None(:issue:`2459`)
- Unrecognized compression mode causes segfault in read_csv(:issue:`2474`)
- In read_csv, header=0 and passed names should discard first row(:issue:`2269`)
- Correctly route to stdout/stderr in read_table (:issue:`2071`)
- Fix exception when Timestamp.to_datetime is called on a Timestamp with tzoffset (:issue:`2471`)
- Fixed unintentional conversion of datetime64 to long in groupby.first() (:issue:`2133`)
- Union of empty DataFrames now return empty with concatenated index (:issue:`2307`)
- DataFrame.sort_index raises more helpful exception if sorting by column
  with duplicates (:issue:`2488`)
- DataFrame.to_string formatters can be list, too (:issue:`2520`)
- DataFrame.combine_first will always result in the union of the index and
  columns, even if one DataFrame is length-zero (:issue:`2525`)
- Fix several DataFrame.icol/irow with duplicate indices issues (:issue:`2228`, :issue:`2259`)
- Use Series names for column names when using concat with axis=1 (:issue:`2489`)
- Raise Exception if start, end, periods all passed to date_range (:issue:`2538`)
- Fix Panel resampling issue (:issue:`2537`)

pandas 0.9.1
------------

**Release date:** 2012-11-14

New Features
~~~~~~~~~~~~

- Can specify multiple sort orders in DataFrame/Series.sort/sort_index (:issue:`928`)
- New `top` and `bottom` options for handling NAs in rank (:issue:`1508`, :issue:`2159`)
- Add `where` and `mask` functions to DataFrame (:issue:`2109`, :issue:`2151`)
- Add `at_time` and `between_time` functions to DataFrame (:issue:`2149`)
- Add flexible `pow` and `rpow` methods to DataFrame (:issue:`2190`)

API Changes
~~~~~~~~~~~

- Upsampling period index "spans" intervals. Example: annual periods
  upsampled to monthly will span all months in each year
- Period.end_time will yield timestamp at last nanosecond in the interval
  (:issue:`2124`, :issue:`2125`, :issue:`1764`)
- File parsers no longer coerce to float or bool for columns that have custom
  converters specified (:issue:`2184`)

Improvements to existing features
~~~~~~~~~~~~~~~~~~~~~~~~~~~~~~~~~

- Time rule inference for week-of-month (e.g. WOM-2FRI) rules (:issue:`2140`)
- Improve performance of datetime + business day offset with large number of
  offset periods
- Improve HTML display of DataFrame objects with hierarchical columns
- Enable referencing of Excel columns by their column names (:issue:`1936`)
- DataFrame.dot can accept ndarrays (:issue:`2042`)
- Support negative periods in Panel.shift (:issue:`2164`)
- Make .drop(...) work with non-unique indexes (:issue:`2101`)
- Improve performance of Series/DataFrame.diff (re: :issue:`2087`)
- Support unary ~ (__invert__) in DataFrame (:issue:`2110`)
- Turn off pandas-style tick locators and formatters (:issue:`2205`)
- DataFrame[DataFrame] uses DataFrame.where to compute masked frame (:issue:`2230`)

Bug Fixes
~~~~~~~~~

- Fix some duplicate-column DataFrame constructor issues (:issue:`2079`)
- Fix bar plot color cycle issues (:issue:`2082`)
- Fix off-center grid for stacked bar plots (:issue:`2157`)
- Fix plotting bug if inferred frequency is offset with N > 1 (:issue:`2126`)
- Implement comparisons on date offsets with fixed delta (:issue:`2078`)
- Handle inf/-inf correctly in read_* parser functions (:issue:`2041`)
- Fix matplotlib unicode interaction bug
- Make WLS r-squared match statsmodels 0.5.0 fixed value
- Fix zero-trimming DataFrame formatting bug
- Correctly compute/box datetime64 min/max values from Series.min/max (:issue:`2083`)
- Fix unstacking edge case with unrepresented groups (:issue:`2100`)
- Fix Series.str failures when using pipe pattern '|' (:issue:`2119`)
- Fix pretty-printing of dict entries in Series, DataFrame (:issue:`2144`)
- Cast other datetime64 values to nanoseconds in DataFrame ctor (:issue:`2095`)
- Alias Timestamp.astimezone to tz_convert, so will yield Timestamp (:issue:`2060`)
- Fix timedelta64 formatting from Series (:issue:`2165`, :issue:`2146`)
- Handle None values gracefully in dict passed to Panel constructor (:issue:`2075`)
- Box datetime64 values as Timestamp objects in Series/DataFrame.iget (:issue:`2148`)
- Fix Timestamp indexing bug in DatetimeIndex.insert (:issue:`2155`)
- Use index name(s) (if any) in DataFrame.to_records (:issue:`2161`)
- Don't lose index names in Panel.to_frame/DataFrame.to_panel (:issue:`2163`)
- Work around length-0 boolean indexing NumPy bug (:issue:`2096`)
- Fix partial integer indexing bug in DataFrame.xs (:issue:`2107`)
- Fix variety of cut/qcut string-bin formatting bugs (:issue:`1978`, :issue:`1979`)
- Raise Exception when xs view not possible of MultiIndex'd DataFrame (:issue:`2117`)
- Fix groupby(...).first() issue with datetime64 (:issue:`2133`)
- Better floating point error robustness in some rolling_* functions
  (:issue:`2114`, :issue:`2527`)
- Fix ewma NA handling in the middle of Series (:issue:`2128`)
- Fix numerical precision issues in diff with integer data (:issue:`2087`)
- Fix bug in MultiIndex.__getitem__ with NA values (:issue:`2008`)
- Fix DataFrame.from_records dict-arg bug when passing columns (:issue:`2179`)
- Fix Series and DataFrame.diff for integer dtypes (:issue:`2087`, :issue:`2174`)
- Fix bug when taking intersection of DatetimeIndex with empty index (:issue:`2129`)
- Pass through timezone information when calling DataFrame.align (:issue:`2127`)
- Properly sort when joining on datetime64 values (:issue:`2196`)
- Fix indexing bug in which False/True were being coerced to 0/1 (:issue:`2199`)
- Many unicode formatting fixes (:issue:`2201`)
- Fix improper MultiIndex conversion issue when assigning
  e.g. DataFrame.index (:issue:`2200`)
- Fix conversion of mixed-type DataFrame to ndarray with dup columns (:issue:`2236`)
- Fix duplicate columns issue (:issue:`2218`, :issue:`2219`)
- Fix SparseSeries.__pow__ issue with NA input (:issue:`2220`)
- Fix icol with integer sequence failure (:issue:`2228`)
- Fixed resampling tz-aware time series issue (:issue:`2245`)
- SparseDataFrame.icol was not returning SparseSeries (:issue:`2227`, :issue:`2229`)
- Enable ExcelWriter to handle PeriodIndex (:issue:`2240`)
- Fix issue constructing DataFrame from empty Series with name (:issue:`2234`)
- Use console-width detection in interactive sessions only (:issue:`1610`)
- Fix parallel_coordinates legend bug with mpl 1.2.0 (:issue:`2237`)
- Make tz_localize work in corner case of empty Series (:issue:`2248`)

pandas 0.9.0
------------

**Release date:** 10/7/2012

New Features
~~~~~~~~~~~~

- Add ``str.encode`` and ``str.decode`` to Series (:issue:`1706`)
- Add `to_latex` method to DataFrame (:issue:`1735`)
- Add convenient expanding window equivalents of all rolling_* ops (:issue:`1785`)
- Add Options class to pandas.io.data for fetching options data from Yahoo!
  Finance (:issue:`1748`, :issue:`1739`)
- Recognize and convert more boolean values in file parsing (Yes, No, TRUE,
  FALSE, variants thereof) (:issue:`1691`, :issue:`1295`)
- Add Panel.update method, analogous to DataFrame.update (:issue:`1999`, :issue:`1988`)

Improvements to existing features
~~~~~~~~~~~~~~~~~~~~~~~~~~~~~~~~~

- Proper handling of NA values in merge operations (:issue:`1990`)
- Add ``flags`` option for ``re.compile`` in some Series.str methods (:issue:`1659`)
- Parsing of UTC date strings in read_* functions (:issue:`1693`)
- Handle generator input to Series (:issue:`1679`)
- Add `na_action='ignore'` to Series.map to quietly propagate NAs (:issue:`1661`)
- Add args/kwds options to Series.apply (:issue:`1829`)
- Add inplace option to Series/DataFrame.reset_index (:issue:`1797`)
- Add ``level`` parameter to ``Series.reset_index``
- Add quoting option for DataFrame.to_csv (:issue:`1902`)
- Indicate long column value truncation in DataFrame output with ... (:issue:`1854`)
- DataFrame.dot will not do data alignment, and also work with Series (:issue:`1915`)
- Add ``na`` option for missing data handling in some vectorized string
  methods (:issue:`1689`)
- If index_label=False in DataFrame.to_csv, do not print fields/commas in the
  text output. Results in easier importing into R (:issue:`1583`)
- Can pass tuple/list of axes to DataFrame.dropna to simplify repeated calls
  (dropping both columns and rows) (:issue:`924`)
- Improve DataFrame.to_html output for hierarchically-indexed rows (do not
  repeat levels) (:issue:`1929`)
- TimeSeries.between_time can now select times across midnight (:issue:`1871`)
- Enable `skip_footer` parameter in `ExcelFile.parse` (:issue:`1843`)

API Changes
~~~~~~~~~~~

- Change default header names in read_* functions to more Pythonic X0, X1,
  etc. instead of X.1, X.2. (:issue:`2000`)
- Deprecated ``day_of_year`` API removed from PeriodIndex, use ``dayofyear``
  (:issue:`1723`)
- Don't modify NumPy suppress printoption at import time
- The internal HDF5 data arrangement for DataFrames has been
  transposed. Legacy files will still be readable by HDFStore (:issue:`1834`, :issue:`1824`)
- Legacy cruft removed: pandas.stats.misc.quantileTS
- Use ISO8601 format for Period repr: monthly, daily, and on down (:issue:`1776`)
- Empty DataFrame columns are now created as object dtype. This will prevent
  a class of TypeErrors that was occurring in code where the dtype of a
  column would depend on the presence of data or not (e.g. a SQL query having
  results) (:issue:`1783`)
- Setting parts of DataFrame/Panel using ix now aligns input Series/DataFrame
  (:issue:`1630`)
- `first` and `last` methods in `GroupBy` no longer drop non-numeric columns
  (:issue:`1809`)
- Resolved inconsistencies in specifying custom NA values in text parser.
  `na_values` of type dict no longer override default NAs unless
  `keep_default_na` is set to false explicitly (:issue:`1657`)
- Enable `skipfooter` parameter in text parsers as an alias for `skip_footer`

Bug Fixes
~~~~~~~~~

- Perform arithmetic column-by-column in mixed-type DataFrame to avoid type
  upcasting issues. Caused downstream DataFrame.diff bug (:issue:`1896`)
- Fix matplotlib auto-color assignment when no custom spectrum passed. Also
  respect passed color keyword argument (:issue:`1711`)
- Fix resampling logical error with closed='left' (:issue:`1726`)
- Fix critical DatetimeIndex.union bugs (:issue:`1730`, :issue:`1719`, :issue:`1745`, :issue:`1702`, :issue:`1753`)
- Fix critical DatetimeIndex.intersection bug with unanchored offsets (:issue:`1708`)
- Fix MM-YYYY time series indexing case (:issue:`1672`)
- Fix case where Categorical group key was not being passed into index in
  GroupBy result (:issue:`1701`)
- Handle Ellipsis in Series.__getitem__/__setitem__ (:issue:`1721`)
- Fix some bugs with handling datetime64 scalars of other units in NumPy 1.6
  and 1.7 (:issue:`1717`)
- Fix performance issue in MultiIndex.format (:issue:`1746`)
- Fixed GroupBy bugs interacting with DatetimeIndex asof / map methods (:issue:`1677`)
- Handle factors with NAs in pandas.rpy (:issue:`1615`)
- Fix statsmodels import in pandas.stats.var (:issue:`1734`)
- Fix DataFrame repr/info summary with non-unique columns (:issue:`1700`)
- Fix Series.iget_value for non-unique indexes (:issue:`1694`)
- Don't lose tzinfo when passing DatetimeIndex as DataFrame column (:issue:`1682`)
- Fix tz conversion with time zones that haven't had any DST transitions since
  first date in the array (:issue:`1673`)
- Fix field access with  UTC->local conversion on unsorted arrays (:issue:`1756`)
- Fix isnull handling of array-like (list) inputs (:issue:`1755`)
- Fix regression in handling of Series in Series constructor (:issue:`1671`)
- Fix comparison of Int64Index with DatetimeIndex (:issue:`1681`)
- Fix min_periods handling in new rolling_max/min at array start (:issue:`1695`)
- Fix errors with how='median' and generic NumPy resampling in some cases
  caused by SeriesBinGrouper (:issue:`1648`, :issue:`1688`)
- When grouping by level, exclude unobserved levels (:issue:`1697`)
- Don't lose tzinfo in DatetimeIndex when shifting by different offset (:issue:`1683`)
- Hack to support storing data with a zero-length axis in HDFStore (:issue:`1707`)
- Fix DatetimeIndex tz-aware range generation issue (:issue:`1674`)
- Fix method='time' interpolation with intraday data (:issue:`1698`)
- Don't plot all-NA DataFrame columns as zeros (:issue:`1696`)
- Fix bug in scatter_plot with by option (:issue:`1716`)
- Fix performance problem in infer_freq with lots of non-unique stamps (:issue:`1686`)
- Fix handling of PeriodIndex as argument to create MultiIndex (:issue:`1705`)
- Fix re: unicode MultiIndex level names in Series/DataFrame repr (:issue:`1736`)
- Handle PeriodIndex in to_datetime instance method (:issue:`1703`)
- Support StaticTzInfo in DatetimeIndex infrastructure (:issue:`1692`)
- Allow MultiIndex setops with length-0 other type indexes (:issue:`1727`)
- Fix handling of DatetimeIndex in DataFrame.to_records (:issue:`1720`)
- Fix handling of general objects in isnull on which bool(...) fails (:issue:`1749`)
- Fix .ix indexing with MultiIndex ambiguity (:issue:`1678`)
- Fix .ix setting logic error with non-unique MultiIndex (:issue:`1750`)
- Basic indexing now works on MultiIndex with > 1000000 elements, regression
  from earlier version of pandas (:issue:`1757`)
- Handle non-float64 dtypes in fast DataFrame.corr/cov code paths (:issue:`1761`)
- Fix DatetimeIndex.isin to function properly (:issue:`1763`)
- Fix conversion of array of tz-aware datetime.datetime to DatetimeIndex with
  right time zone (:issue:`1777`)
- Fix DST issues with generating ancxhored date ranges (:issue:`1778`)
- Fix issue calling sort on result of Series.unique (:issue:`1807`)
- Fix numerical issue leading to square root of negative number in
  rolling_std (:issue:`1840`)
- Let Series.str.split accept no arguments (like str.split) (:issue:`1859`)
- Allow user to have dateutil 2.1 installed on a Python 2 system (:issue:`1851`)
- Catch ImportError less aggressively in pandas/__init__.py (:issue:`1845`)
- Fix pip source installation bug when installing from GitHub (:issue:`1805`)
- Fix error when window size > array size in rolling_apply (:issue:`1850`)
- Fix pip source installation issues via SSH from GitHub
- Fix OLS.summary when column is a tuple (:issue:`1837`)
- Fix bug in __doc__ patching when -OO passed to interpreter
  (:issue:`1792` :issue:`1741` :issue:`1774`)
- Fix unicode console encoding issue in IPython notebook (:issue:`1782`, :issue:`1768`)
- Fix unicode formatting issue with Series.name (:issue:`1782`)
- Fix bug in DataFrame.duplicated with datetime64 columns (:issue:`1833`)
- Fix bug in Panel internals resulting in error when doing fillna after
  truncate not changing size of panel (:issue:`1823`)
- Prevent segfault due to MultiIndex not being supported in HDFStore table
  format (:issue:`1848`)
- Fix UnboundLocalError in Panel.__setitem__ and add better error (:issue:`1826`)
- Fix to_csv issues with list of string entries. Isnull works on list of
  strings now too (:issue:`1791`)
- Fix Timestamp comparisons with datetime values outside the nanosecond range
  (1677-2262)
- Revert to prior behavior of normalize_date with datetime.date objects
  (return datetime)
- Fix broken interaction between np.nansum and Series.any/all
- Fix bug with multiple column date parsers (:issue:`1866`)
- DatetimeIndex.union(Int64Index) was broken
- Make plot x vs y interface consistent with integer indexing (:issue:`1842`)
- set_index inplace modified data even if unique check fails (:issue:`1831`)
- Only use Q-OCT/NOV/DEC in quarterly frequency inference (:issue:`1789`)
- Upcast to dtype=object when unstacking boolean DataFrame (:issue:`1820`)
- Fix float64/float32 merging bug (:issue:`1849`)
- Fixes to Period.start_time for non-daily frequencies (:issue:`1857`)
- Fix failure when converter used on index_col in read_csv (:issue:`1835`)
- Implement PeriodIndex.append so that pandas.concat works correctly (:issue:`1815`)
- Avoid Cython out-of-bounds access causing segfault sometimes in pad_2d,
  backfill_2d
- Fix resampling error with intraday times and anchored target time (like
  AS-DEC) (:issue:`1772`)
- Fix .ix indexing bugs with mixed-integer indexes (:issue:`1799`)
- Respect passed color keyword argument in Series.plot (:issue:`1890`)
- Fix rolling_min/max when the window is larger than the size of the input
  array. Check other malformed inputs (:issue:`1899`, :issue:`1897`)
- Rolling variance / standard deviation with only a single observation in
  window (:issue:`1884`)
- Fix unicode sheet name failure in to_excel (:issue:`1828`)
- Override DatetimeIndex.min/max to return Timestamp objects (:issue:`1895`)
- Fix column name formatting issue in length-truncated column (:issue:`1906`)
- Fix broken handling of copying Index metadata to new instances created by
  view(...) calls inside the NumPy infrastructure
- Support datetime.date again in DateOffset.rollback/rollforward
- Raise Exception if set passed to Series constructor (:issue:`1913`)
- Add TypeError when appending HDFStore table w/ wrong index type (:issue:`1881`)
- Don't raise exception on empty inputs in EW functions (e.g. ewma) (:issue:`1900`)
- Make asof work correctly with PeriodIndex (:issue:`1883`)
- Fix extlinks in doc build
- Fill boolean DataFrame with NaN when calling shift (:issue:`1814`)
- Fix setuptools bug causing pip not to Cythonize .pyx files sometimes
- Fix negative integer indexing regression in .ix from 0.7.x (:issue:`1888`)
- Fix error while retrieving timezone and utc offset from subclasses of
  datetime.tzinfo without .zone and ._utcoffset attributes (:issue:`1922`)
- Fix DataFrame formatting of small, non-zero FP numbers (:issue:`1911`)
- Various fixes by upcasting of date -> datetime (:issue:`1395`)
- Raise better exception when passing multiple functions with the same name,
  such as lambdas, to GroupBy.aggregate
- Fix DataFrame.apply with axis=1 on a non-unique index (:issue:`1878`)
- Proper handling of Index subclasses in pandas.unique (:issue:`1759`)
- Set index names in DataFrame.from_records (:issue:`1744`)
- Fix time series indexing error with duplicates, under and over hash table
  size cutoff (:issue:`1821`)
- Handle list keys in addition to tuples in DataFrame.xs when
  partial-indexing a hierarchically-indexed DataFrame (:issue:`1796`)
- Support multiple column selection in DataFrame.__getitem__ with duplicate
  columns (:issue:`1943`)
- Fix time zone localization bug causing improper fields (e.g. hours) in time
  zones that have not had a UTC transition in a long time (:issue:`1946`)
- Fix errors when parsing and working with with fixed offset timezones
  (:issue:`1922`, :issue:`1928`)
- Fix text parser bug when handling UTC datetime objects generated by
  dateutil (:issue:`1693`)
- Fix plotting bug when 'B' is the inferred frequency but index actually
  contains weekends (:issue:`1668`, :issue:`1669`)
- Fix plot styling bugs (:issue:`1666`, :issue:`1665`, :issue:`1658`)
- Fix plotting bug with index/columns with unicode (:issue:`1685`)
- Fix DataFrame constructor bug when passed Series with datetime64 dtype
  in a dict (:issue:`1680`)
- Fixed regression in generating DatetimeIndex using timezone aware
  datetime.datetime (:issue:`1676`)
- Fix DataFrame bug when printing concatenated DataFrames with duplicated
  columns (:issue:`1675`)
- Fixed bug when plotting time series with multiple intraday frequencies
  (:issue:`1732`)
- Fix bug in DataFrame.duplicated to enable iterables other than list-types
  as input argument (:issue:`1773`)
- Fix resample bug when passed list of lambdas as `how` argument (:issue:`1808`)
- Repr fix for MultiIndex level with all NAs (:issue:`1971`)
- Fix PeriodIndex slicing bug when slice start/end are out-of-bounds (:issue:`1977`)
- Fix read_table bug when parsing unicode (:issue:`1975`)
- Fix BlockManager.iget bug when dealing with non-unique MultiIndex as columns
  (:issue:`1970`)
- Fix reset_index bug if both drop and level are specified (:issue:`1957`)
- Work around unsafe NumPy object->int casting with Cython function (:issue:`1987`)
- Fix datetime64 formatting bug in DataFrame.to_csv (:issue:`1993`)
- Default start date in pandas.io.data to 1/1/2000 as the docs say (:issue:`2011`)

pandas 0.8.1
------------

**Release date:** July 22, 2012

New Features
~~~~~~~~~~~~

- Add vectorized, NA-friendly string methods to Series (:issue:`1621`, :issue:`620`)
- Can pass dict of per-column line styles to DataFrame.plot (:issue:`1559`)
- Selective plotting to secondary y-axis on same subplot (:issue:`1640`)
- Add new ``bootstrap_plot`` plot function
- Add new ``parallel_coordinates`` plot function (:issue:`1488`)
- Add ``radviz`` plot function (:issue:`1566`)
- Add ``multi_sparse`` option to ``set_printoptions`` to modify display of
  hierarchical indexes (:issue:`1538`)
- Add ``dropna`` method to Panel (:issue:`171`)

Improvements to existing features
~~~~~~~~~~~~~~~~~~~~~~~~~~~~~~~~~

- Use moving min/max algorithms from Bottleneck in rolling_min/rolling_max
  for > 100x speedup. (:issue:`1504`, :issue:`50`)
- Add Cython group median method for >15x speedup (:issue:`1358`)
- Drastically improve ``to_datetime`` performance on ISO8601 datetime strings
  (with no time zones) (:issue:`1571`)
- Improve single-key groupby performance on large data sets, accelerate use of
  groupby with a Categorical variable
- Add ability to append hierarchical index levels with ``set_index`` and to
  drop single levels with ``reset_index`` (:issue:`1569`, :issue:`1577`)
- Always apply passed functions in ``resample``, even if upsampling (:issue:`1596`)
- Avoid unnecessary copies in DataFrame constructor with explicit dtype (:issue:`1572`)
- Cleaner DatetimeIndex string representation with 1 or 2 elements (:issue:`1611`)
- Improve performance of array-of-Period to PeriodIndex, convert such arrays
  to PeriodIndex inside Index (:issue:`1215`)
- More informative string representation for weekly Period objects (:issue:`1503`)
- Accelerate 3-axis multi data selection from homogeneous Panel (:issue:`979`)
- Add ``adjust`` option to ewma to disable adjustment factor (:issue:`1584`)
- Add new matplotlib converters for high frequency time series plotting (:issue:`1599`)
- Handling of tz-aware datetime.datetime objects in to_datetime; raise
  Exception unless utc=True given (:issue:`1581`)

Bug Fixes
~~~~~~~~~

- Fix NA handling in DataFrame.to_panel (:issue:`1582`)
- Handle TypeError issues inside PyObject_RichCompareBool calls in khash
  (:issue:`1318`)
- Fix resampling bug to lower case daily frequency (:issue:`1588`)
- Fix kendall/spearman DataFrame.corr bug with no overlap (:issue:`1595`)
- Fix bug in DataFrame.set_index (:issue:`1592`)
- Don't ignore axes in boxplot if by specified (:issue:`1565`)
- Fix Panel .ix indexing with integers bug (:issue:`1603`)
- Fix Partial indexing bugs (years, months, ...) with PeriodIndex (:issue:`1601`)
- Fix MultiIndex console formatting issue (:issue:`1606`)
- Unordered index with duplicates doesn't yield scalar location for single
  entry (:issue:`1586`)
- Fix resampling of tz-aware time series with "anchored" freq (:issue:`1591`)
- Fix DataFrame.rank error on integer data (:issue:`1589`)
- Selection of multiple SparseDataFrame columns by list in __getitem__ (:issue:`1585`)
- Override Index.tolist for compatibility with MultiIndex (:issue:`1576`)
- Fix hierarchical summing bug with MultiIndex of length 1 (:issue:`1568`)
- Work around numpy.concatenate use/bug in Series.set_value (:issue:`1561`)
- Ensure Series/DataFrame are sorted before resampling (:issue:`1580`)
- Fix unhandled IndexError when indexing very large time series (:issue:`1562`)
- Fix DatetimeIndex intersection logic error with irregular indexes (:issue:`1551`)
- Fix unit test errors on Python 3 (:issue:`1550`)
- Fix .ix indexing bugs in duplicate DataFrame index (:issue:`1201`)
- Better handle errors with non-existing objects in HDFStore (:issue:`1254`)
- Don't copy int64 array data in DatetimeIndex when copy=False (:issue:`1624`)
- Fix resampling of conforming periods quarterly to annual (:issue:`1622`)
- Don't lose index name on resampling (:issue:`1631`)
- Support python-dateutil version 2.1 (:issue:`1637`)
- Fix broken scatter_matrix axis labeling, esp. with time series (:issue:`1625`)
- Fix cases where extra keywords weren't being passed on to matplotlib from
  Series.plot (:issue:`1636`)
- Fix BusinessMonthBegin logic for dates before 1st bday of month (:issue:`1645`)
- Ensure string alias converted (valid in DatetimeIndex.get_loc) in
  DataFrame.xs / __getitem__ (:issue:`1644`)
- Fix use of string alias timestamps with tz-aware time series (:issue:`1647`)
- Fix Series.max/min and Series.describe on len-0 series (:issue:`1650`)
- Handle None values in dict passed to concat (:issue:`1649`)
- Fix Series.interpolate with method='values' and DatetimeIndex (:issue:`1646`)
- Fix IndexError in left merges on a DataFrame with 0-length (:issue:`1628`)
- Fix DataFrame column width display with UTF-8 encoded characters (:issue:`1620`)
- Handle case in pandas.io.data.get_data_yahoo where Yahoo! returns duplicate
  dates for most recent business day
- Avoid downsampling when plotting mixed frequencies on the same subplot (:issue:`1619`)
- Fix read_csv bug when reading a single line (:issue:`1553`)
- Fix bug in C code causing monthly periods prior to December 1969 to be off (:issue:`1570`)

pandas 0.8.0
------------

**Release date:** 6/29/2012

New Features
~~~~~~~~~~~~

- New unified DatetimeIndex class for nanosecond-level timestamp data
- New Timestamp datetime.datetime subclass with easy time zone conversions,
  and support for nanoseconds
- New PeriodIndex class for timespans, calendar logic, and Period scalar object
- High performance resampling of timestamp and period data. New `resample`
  method of all pandas data structures
- New frequency names plus shortcut string aliases like '15h', '1h30min'
- Time series string indexing shorthand (:issue:`222`)
- Add week, dayofyear array and other timestamp array-valued field accessor
  functions to DatetimeIndex
- Add GroupBy.prod optimized aggregation function and 'prod' fast time series
  conversion method (:issue:`1018`)
- Implement robust frequency inference function and `inferred_freq` attribute
  on DatetimeIndex (:issue:`391`)
- New ``tz_convert`` and ``tz_localize`` methods in Series / DataFrame
- Convert DatetimeIndexes to UTC if time zones are different in join/setops
  (:issue:`864`)
- Add limit argument for forward/backward filling to reindex, fillna,
  etc. (:issue:`825` and others)
- Add support for indexes (dates or otherwise) with duplicates and common
  sense indexing/selection functionality
- Series/DataFrame.update methods, in-place variant of combine_first (:issue:`961`)
- Add ``match`` function to API (:issue:`502`)
- Add Cython-optimized first, last, min, max, prod functions to GroupBy (:issue:`994`,
  :issue:`1043`)
- Dates can be split across multiple columns (:issue:`1227`, :issue:`1186`)
- Add experimental support for converting pandas DataFrame to R data.frame
  via rpy2 (:issue:`350`, :issue:`1212`)
- Can pass list of (name, function) to GroupBy.aggregate to get aggregates in
  a particular order (:issue:`610`)
- Can pass dicts with lists of functions or dicts to GroupBy aggregate to do
  much more flexible multiple function aggregation (:issue:`642`, :issue:`610`)
- New ordered_merge functions for merging DataFrames with ordered
  data. Also supports group-wise merging for panel data (:issue:`813`)
- Add keys() method to DataFrame
- Add flexible replace method for replacing potentially values to Series and
  DataFrame (:issue:`929`, :issue:`1241`)
- Add 'kde' plot kind for Series/DataFrame.plot (:issue:`1059`)
- More flexible multiple function aggregation with GroupBy
- Add pct_change function to Series/DataFrame
- Add option to interpolate by Index values in Series.interpolate (:issue:`1206`)
- Add ``max_colwidth`` option for DataFrame, defaulting to 50
- Conversion of DataFrame through rpy2 to R data.frame (:issue:`1282`, )
- Add keys() method on DataFrame (:issue:`1240`)
- Add new ``match`` function to API (similar to R) (:issue:`502`)
- Add dayfirst option to parsers (:issue:`854`)
- Add ``method`` argument to ``align`` method for forward/backward fillin
  (:issue:`216`)
- Add Panel.transpose method for rearranging axes (:issue:`695`)
- Add new ``cut`` function (patterned after R) for discretizing data into
  equal range-length bins or arbitrary breaks of your choosing (:issue:`415`)
- Add new ``qcut`` for cutting with quantiles (:issue:`1378`)
- Add ``value_counts`` top level array method (:issue:`1392`)
- Added Andrews curves plot tupe (:issue:`1325`)
- Add lag plot (:issue:`1440`)
- Add autocorrelation_plot (:issue:`1425`)
- Add support for tox and Travis CI (:issue:`1382`)
- Add support for Categorical use in GroupBy (:issue:`292`)
- Add ``any`` and ``all`` methods to DataFrame (:issue:`1416`)
- Add ``secondary_y`` option to Series.plot
- Add experimental ``lreshape`` function for reshaping wide to long

Improvements to existing features
~~~~~~~~~~~~~~~~~~~~~~~~~~~~~~~~~

- Switch to klib/khash-based hash tables in Index classes for better
  performance in many cases and lower memory footprint
- Shipping some functions from scipy.stats to reduce dependency,
  e.g. Series.describe and DataFrame.describe (:issue:`1092`)
- Can create MultiIndex by passing list of lists or list of arrays to Series,
  DataFrame constructor, etc. (:issue:`831`)
- Can pass arrays in addition to column names to DataFrame.set_index (:issue:`402`)
- Improve the speed of "square" reindexing of homogeneous DataFrame objects
  by significant margin (:issue:`836`)
- Handle more dtypes when passed MaskedArrays in DataFrame constructor (:issue:`406`)
- Improved performance of join operations on integer keys (:issue:`682`)
- Can pass multiple columns to GroupBy object, e.g. grouped[[col1, col2]] to
  only aggregate a subset of the value columns (:issue:`383`)
- Add histogram / kde plot options for scatter_matrix diagonals (:issue:`1237`)
- Add inplace option to Series/DataFrame.rename and sort_index,
  DataFrame.drop_duplicates (:issue:`805`, :issue:`207`)
- More helpful error message when nothing passed to Series.reindex (:issue:`1267`)
- Can mix array and scalars as dict-value inputs to DataFrame ctor (:issue:`1329`)
- Use DataFrame columns' name for legend title in plots
- Preserve frequency in DatetimeIndex when possible in boolean indexing
  operations
- Promote datetime.date values in data alignment operations (:issue:`867`)
- Add ``order`` method to Index classes (:issue:`1028`)
- Avoid hash table creation in large monotonic hash table indexes (:issue:`1160`)
- Store time zones in HDFStore (:issue:`1232`)
- Enable storage of sparse data structures in HDFStore (:issue:`85`)
- Enable Series.asof to work with arrays of timestamp inputs
- Cython implementation of DataFrame.corr speeds up by > 100x (:issue:`1349`, :issue:`1354`)
- Exclude "nuisance" columns automatically in GroupBy.transform (:issue:`1364`)
- Support functions-as-strings in GroupBy.transform (:issue:`1362`)
- Use index name as xlabel/ylabel in plots (:issue:`1415`)
- Add ``convert_dtype`` option to Series.apply to be able to leave data as
  dtype=object (:issue:`1414`)
- Can specify all index level names in concat (:issue:`1419`)
- Add ``dialect`` keyword to parsers for quoting conventions (:issue:`1363`)
- Enable DataFrame[bool_DataFrame] += value (:issue:`1366`)
- Add ``retries`` argument to ``get_data_yahoo`` to try to prevent Yahoo! API
  404s (:issue:`826`)
- Improve performance of reshaping by using O(N) categorical sorting
- Series names will be used for index of DataFrame if no index passed (:issue:`1494`)
- Header argument in DataFrame.to_csv can accept a list of column names to
  use instead of the object's columns (:issue:`921`)
- Add ``raise_conflict`` argument to DataFrame.update (:issue:`1526`)
- Support file-like objects in ExcelFile (:issue:`1529`)

API Changes
~~~~~~~~~~~

- Rename `pandas._tseries` to `pandas.lib`
- Rename Factor to Categorical and add improvements. Numerous Categorical bug
  fixes
- Frequency name overhaul, WEEKDAY/EOM and rules with @
  deprecated. get_legacy_offset_name backwards compatibility function added
- Raise ValueError in DataFrame.__nonzero__, so "if df" no longer works
  (:issue:`1073`)
- Change BDay (business day) to not normalize dates by default (:issue:`506`)
- Remove deprecated DataMatrix name
- Default merge suffixes for overlap now have underscores instead of periods
  to facilitate tab completion, etc. (:issue:`1239`)
- Deprecation of offset, time_rule timeRule parameters throughout codebase
- Series.append and DataFrame.append no longer check for duplicate indexes
  by default, add verify_integrity parameter (:issue:`1394`)
- Refactor Factor class, old constructor moved to Factor.from_array
- Modified internals of MultiIndex to use less memory (no longer represented
  as array of tuples) internally, speed up construction time and many methods
  which construct intermediate hierarchical indexes (:issue:`1467`)

Bug Fixes
~~~~~~~~~

- Fix OverflowError from storing pre-1970 dates in HDFStore by switching to
  datetime64 (:issue:`179`)
- Fix logical error with February leap year end in YearEnd offset
- Series([False, nan]) was getting casted to float64 (:issue:`1074`)
- Fix binary operations between boolean Series and object Series with
  booleans and NAs (:issue:`1074`, :issue:`1079`)
- Couldn't assign whole array to column in mixed-type DataFrame via .ix
  (:issue:`1142`)
- Fix label slicing issues with float index values (:issue:`1167`)
- Fix segfault caused by empty groups passed to groupby (:issue:`1048`)
- Fix occasionally misbehaved reindexing in the presence of NaN labels (:issue:`522`)
- Fix imprecise logic causing weird Series results from .apply (:issue:`1183`)
- Unstack multiple levels in one shot, avoiding empty columns in some
  cases. Fix pivot table bug (:issue:`1181`)
- Fix formatting of MultiIndex on Series/DataFrame when index name coincides
  with label (:issue:`1217`)
- Handle Excel 2003 #N/A as NaN from xlrd (:issue:`1213`, :issue:`1225`)
- Fix timestamp locale-related deserialization issues with HDFStore by moving
  to datetime64 representation (:issue:`1081`, :issue:`809`)
- Fix DataFrame.duplicated/drop_duplicates NA value handling (:issue:`557`)
- Actually raise exceptions in fast reducer (:issue:`1243`)
- Fix various timezone-handling bugs from 0.7.3 (:issue:`969`)
- GroupBy on level=0 discarded index name (:issue:`1313`)
- Better error message with unmergeable DataFrames (:issue:`1307`)
- Series.__repr__ alignment fix with unicode index values (:issue:`1279`)
- Better error message if nothing passed to reindex (:issue:`1267`)
- More robust NA handling in DataFrame.drop_duplicates (:issue:`557`)
- Resolve locale-based and pre-epoch HDF5 timestamp deserialization issues
  (:issue:`973`, :issue:`1081`, :issue:`179`)
- Implement Series.repeat (:issue:`1229`)
- Fix indexing with namedtuple and other tuple subclasses (:issue:`1026`)
- Fix float64 slicing bug (:issue:`1167`)
- Parsing integers with commas (:issue:`796`)
- Fix groupby improper data type when group consists of one value (:issue:`1065`)
- Fix negative variance possibility in nanvar resulting from floating point
  error (:issue:`1090`)
- Consistently set name on groupby pieces (:issue:`184`)
- Treat dict return values as Series in GroupBy.apply (:issue:`823`)
- Respect column selection for DataFrame in in GroupBy.transform (:issue:`1365`)
- Fix MultiIndex partial indexing bug (:issue:`1352`)
- Enable assignment of rows in mixed-type DataFrame via .ix (:issue:`1432`)
- Reset index mapping when grouping Series in Cython (:issue:`1423`)
- Fix outer/inner DataFrame.join with non-unique indexes (:issue:`1421`)
- Fix MultiIndex groupby bugs with empty lower levels (:issue:`1401`)
- Calling fillna with a Series will have same behavior as with dict (:issue:`1486`)
- SparseSeries reduction bug (:issue:`1375`)
- Fix unicode serialization issue in HDFStore (:issue:`1361`)
- Pass keywords to pyplot.boxplot in DataFrame.boxplot (:issue:`1493`)
- Bug fixes in MonthBegin (:issue:`1483`)
- Preserve MultiIndex names in drop (:issue:`1513`)
- Fix Panel DataFrame slice-assignment bug (:issue:`1533`)
- Don't use locals() in read_* functions (:issue:`1547`)

pandas 0.7.3
------------

**Release date:** April 12, 2012

New Features
~~~~~~~~~~~~

- Support for non-unique indexes: indexing and selection, many-to-one and
  many-to-many joins (:issue:`1306`)
- Added fixed-width file reader, read_fwf (:issue:`952`)
- Add group_keys argument to groupby to not add group names to MultiIndex in
  result of apply (:issue:`938`)
- DataFrame can now accept non-integer label slicing (:issue:`946`). Previously
  only DataFrame.ix was able to do so.
- DataFrame.apply now retains name attributes on Series objects (:issue:`983`)
- Numeric DataFrame comparisons with non-numeric values now raises proper
  TypeError (:issue:`943`). Previously raise "PandasError: DataFrame constructor
  not properly called!"
- Add ``kurt`` methods to Series and DataFrame (:issue:`964`)
- Can pass dict of column -> list/set NA values for text parsers (:issue:`754`)
- Allows users specified NA values in text parsers (:issue:`754`)
- Parsers checks for openpyxl dependency and raises ImportError if not found
  (:issue:`1007`)
- New factory function to create HDFStore objects that can be used in a with
  statement so users do not have to explicitly call HDFStore.close (:issue:`1005`)
- pivot_table is now more flexible with same parameters as groupby (:issue:`941`)
- Added stacked bar plots (:issue:`987`)
- scatter_matrix method in pandas/tools/plotting.py (:issue:`935`)
- DataFrame.boxplot returns plot results for ex-post styling (:issue:`985`)
- Short version number accessible as pandas.version.short_version (:issue:`930`)
- Additional documentation in panel.to_frame (:issue:`942`)
- More informative Series.apply docstring regarding element-wise apply
  (:issue:`977`)
- Notes on rpy2 installation (:issue:`1006`)
- Add rotation and font size options to hist method (:issue:`1012`)
- Use exogenous / X variable index in result of OLS.y_predict. Add
  OLS.predict method (:issue:`1027`, :issue:`1008`)

API Changes
~~~~~~~~~~~

- Calling apply on grouped Series, e.g. describe(), will no longer yield
  DataFrame by default. Will have to call unstack() to get prior behavior
- NA handling in non-numeric comparisons has been tightened up (:issue:`933`, :issue:`953`)
- No longer assign dummy names key_0, key_1, etc. to groupby index (:issue:`1291`)

Bug Fixes
~~~~~~~~~

- Fix logic error when selecting part of a row in a DataFrame with a
  MultiIndex index (:issue:`1013`)
- Series comparison with Series of differing length causes crash (:issue:`1016`).
- Fix bug in indexing when selecting section of hierarchically-indexed row
  (:issue:`1013`)
- DataFrame.plot(logy=True) has no effect (:issue:`1011`).
- Broken arithmetic operations between SparsePanel-Panel (:issue:`1015`)
- Unicode repr issues in MultiIndex with non-ascii characters (:issue:`1010`)
- DataFrame.lookup() returns inconsistent results if exact match not present
  (:issue:`1001`)
- DataFrame arithmetic operations not treating None as NA (:issue:`992`)
- DataFrameGroupBy.apply returns incorrect result (:issue:`991`)
- Series.reshape returns incorrect result for multiple dimensions (:issue:`989`)
- Series.std and Series.var ignores ddof parameter (:issue:`934`)
- DataFrame.append loses index names (:issue:`980`)
- DataFrame.plot(kind='bar') ignores color argument (:issue:`958`)
- Inconsistent Index comparison results (:issue:`948`)
- Improper int dtype DataFrame construction from data with NaN (:issue:`846`)
- Removes default 'result' name in grouby results (:issue:`995`)
- DataFrame.from_records no longer mutate input columns (:issue:`975`)
- Use Index name when grouping by it (:issue:`1313`)

pandas 0.7.2
------------

**Release date:** March 16, 2012

New Features
~~~~~~~~~~~~

- Add additional tie-breaking methods in DataFrame.rank (:issue:`874`)
- Add ascending parameter to rank in Series, DataFrame (:issue:`875`)
- Add sort_columns parameter to allow unsorted plots (:issue:`918`)
- IPython tab completion on GroupBy objects

API Changes
~~~~~~~~~~~

- Series.sum returns 0 instead of NA when called on an empty
  series. Analogously for a DataFrame whose rows or columns are length 0
  (:issue:`844`)

Improvements to existing features
~~~~~~~~~~~~~~~~~~~~~~~~~~~~~~~~~

- Don't use groups dict in Grouper.size (:issue:`860`)
- Use khash for Series.value_counts, add raw function to algorithms.py (:issue:`861`)
- Enable column access via attributes on GroupBy (:issue:`882`)
- Enable setting existing columns (only) via attributes on DataFrame, Panel
  (:issue:`883`)
- Intercept __builtin__.sum in groupby (:issue:`885`)
- Can pass dict to DataFrame.fillna to use different values per column (:issue:`661`)
- Can select multiple hierarchical groups by passing list of values in .ix
  (:issue:`134`)
- Add level keyword to ``drop`` for dropping values from a level (:issue:`159`)
- Add ``coerce_float`` option on DataFrame.from_records (:issue:`893`)
- Raise exception if passed date_parser fails in ``read_csv``
- Add ``axis`` option to DataFrame.fillna (:issue:`174`)
- Fixes to Panel to make it easier to subclass (:issue:`888`)

Bug Fixes
~~~~~~~~~

- Fix overflow-related bugs in groupby (:issue:`850`, :issue:`851`)
- Fix unhelpful error message in parsers (:issue:`856`)
- Better err msg for failed boolean slicing of dataframe (:issue:`859`)
- Series.count cannot accept a string (level name) in the level argument (:issue:`869`)
- Group index platform int check (:issue:`870`)
- concat on axis=1 and ignore_index=True raises TypeError (:issue:`871`)
- Further unicode handling issues resolved (:issue:`795`)
- Fix failure in multiindex-based access in Panel (:issue:`880`)
- Fix DataFrame boolean slice assignment failure (:issue:`881`)
- Fix combineAdd NotImplementedError for SparseDataFrame (:issue:`887`)
- Fix DataFrame.to_html encoding and columns (:issue:`890`, :issue:`891`, :issue:`909`)
- Fix na-filling handling in mixed-type DataFrame (:issue:`910`)
- Fix to DataFrame.set_value with non-existant row/col (:issue:`911`)
- Fix malformed block in groupby when excluding nuisance columns (:issue:`916`)
- Fix inconsistant NA handling in dtype=object arrays (:issue:`925`)
- Fix missing center-of-mass computation in ewmcov (:issue:`862`)
- Don't raise exception when opening read-only HDF5 file (:issue:`847`)
- Fix possible out-of-bounds memory access in 0-length Series (:issue:`917`)

pandas 0.7.1
------------

**Release date:** February 29, 2012

New Features
~~~~~~~~~~~~

- Add ``to_clipboard`` function to pandas namespace for writing objects to
  the system clipboard (:issue:`774`)
- Add ``itertuples`` method to DataFrame for iterating through the rows of a
  dataframe as tuples (:issue:`818`)
- Add ability to pass fill_value and method to DataFrame and Series align
  method (:issue:`806`, :issue:`807`)
- Add fill_value option to reindex, align methods (:issue:`784`)
- Enable concat to produce DataFrame from Series (:issue:`787`)
- Add ``between`` method to Series (:issue:`802`)
- Add HTML representation hook to DataFrame for the IPython HTML notebook
  (:issue:`773`)
- Support for reading Excel 2007 XML documents using openpyxl

Improvements to existing features
~~~~~~~~~~~~~~~~~~~~~~~~~~~~~~~~~

- Improve performance and memory usage of fillna on DataFrame
- Can concatenate a list of Series along axis=1 to obtain a DataFrame (:issue:`787`)

Bug Fixes
~~~~~~~~~

- Fix memory leak when inserting large number of columns into a single
  DataFrame (:issue:`790`)
- Appending length-0 DataFrame with new columns would not result in those new
  columns being part of the resulting concatenated DataFrame (:issue:`782`)
- Fixed groupby corner case when passing dictionary grouper and as_index is
  False (:issue:`819`)
- Fixed bug whereby bool array sometimes had object dtype (:issue:`820`)
- Fix exception thrown on np.diff (:issue:`816`)
- Fix to_records where columns are non-strings (:issue:`822`)
- Fix Index.intersection where indices have incomparable types (:issue:`811`)
- Fix ExcelFile throwing an exception for two-line file (:issue:`837`)
- Add clearer error message in csv parser (:issue:`835`)
- Fix loss of fractional seconds in HDFStore (:issue:`513`)
- Fix DataFrame join where columns have datetimes (:issue:`787`)
- Work around numpy performance issue in take (:issue:`817`)
- Improve comparison operations for NA-friendliness (:issue:`801`)
- Fix indexing operation for floating point values (:issue:`780`, :issue:`798`)
- Fix groupby case resulting in malformed dataframe (:issue:`814`)
- Fix behavior of reindex of Series dropping name (:issue:`812`)
- Improve on redudant groupby computation (:issue:`775`)
- Catch possible NA assignment to int/bool series with exception (:issue:`839`)

pandas 0.7.0
------------

**Release date:** 2/9/2012

New Features
~~~~~~~~~~~~

- New ``merge`` function for efficiently performing full gamut of database /
  relational-algebra operations. Refactored existing join methods to use the
  new infrastructure, resulting in substantial performance gains (:issue:`220`,
  :issue:`249`, :issue:`267`)
- New ``concat`` function for concatenating DataFrame or Panel objects along
  an axis. Can form union or intersection of the other axes. Improves
  performance of ``DataFrame.append`` (:issue:`468`, :issue:`479`, :issue:`273`)
- Handle differently-indexed output values in ``DataFrame.apply`` (:issue:`498`)
- Can pass list of dicts (e.g., a list of shallow JSON objects) to DataFrame
  constructor (:issue:`526`)
- Add ``reorder_levels`` method to Series and DataFrame (:issue:`534`)
- Add dict-like ``get`` function to DataFrame and Panel (:issue:`521`)
- ``DataFrame.iterrows`` method for efficiently iterating through the rows of
  a DataFrame
- Added ``DataFrame.to_panel`` with code adapted from ``LongPanel.to_long``
- ``reindex_axis`` method added to DataFrame
- Add ``level`` option to binary arithmetic functions on ``DataFrame`` and
  ``Series``
- Add ``level`` option to the ``reindex`` and ``align`` methods on Series and
  DataFrame for broadcasting values across a level (:issue:`542`, :issue:`552`, others)
- Add attribute-based item access to ``Panel`` and add IPython completion (PR
  :issue:`554`)
- Add ``logy`` option to ``Series.plot`` for log-scaling on the Y axis
- Add ``index``, ``header``, and ``justify`` options to
  ``DataFrame.to_string``. Add option to   (:issue:`570`, :issue:`571`)
- Can pass multiple DataFrames to ``DataFrame.join`` to join on index (:issue:`115`)
- Can pass multiple Panels to ``Panel.join`` (:issue:`115`)
- Can pass multiple DataFrames to `DataFrame.append` to concatenate (stack)
  and multiple Series to ``Series.append`` too
- Added ``justify`` argument to ``DataFrame.to_string`` to allow different
  alignment of column headers
- Add ``sort`` option to GroupBy to allow disabling sorting of the group keys
  for potential speedups (:issue:`595`)
- Can pass MaskedArray to Series constructor (:issue:`563`)
- Add Panel item access via attributes and IPython completion (:issue:`554`)
- Implement ``DataFrame.lookup``, fancy-indexing analogue for retrieving
  values given a sequence of row and column labels (:issue:`338`)
- Add ``verbose`` option to ``read_csv`` and ``read_table`` to show number of
  NA values inserted in non-numeric columns (:issue:`614`)
- Can pass a list of dicts or Series to ``DataFrame.append`` to concatenate
  multiple rows (:issue:`464`)
- Add ``level`` argument to ``DataFrame.xs`` for selecting data from other
  MultiIndex levels. Can take one or more levels with potentially a tuple of
  keys for flexible retrieval of data (:issue:`371`, :issue:`629`)
- New ``crosstab`` function for easily computing frequency tables (:issue:`170`)
- Can pass a list of functions to aggregate with groupby on a DataFrame,
  yielding an aggregated result with hierarchical columns (:issue:`166`)
- Add integer-indexing functions ``iget`` in Series and ``irow`` / ``iget``
  in DataFrame (:issue:`628`)
- Add new ``Series.unique`` function, significantly faster than
  ``numpy.unique`` (:issue:`658`)
- Add new ``cummin`` and ``cummax`` instance methods to ``Series`` and
  ``DataFrame`` (:issue:`647`)
- Add new ``value_range`` function to return min/max of a dataframe (:issue:`288`)
- Add ``drop`` parameter to ``reset_index`` method of ``DataFrame`` and added
  method to ``Series`` as well (:issue:`699`)
- Add ``isin`` method to Index objects, works just like ``Series.isin`` (GH
  :issue:`657`)
- Implement array interface on Panel so that ufuncs work (re: :issue:`740`)
- Add ``sort`` option to ``DataFrame.join`` (:issue:`731`)
- Improved handling of NAs (propagation) in binary operations with
  dtype=object arrays (:issue:`737`)
- Add ``abs`` method to Pandas objects
- Added ``algorithms`` module to start collecting central algos

API Changes
~~~~~~~~~~~

- Label-indexing with integer indexes now raises KeyError if a label is not
  found instead of falling back on location-based indexing (:issue:`700`)
- Label-based slicing via ``ix`` or ``[]`` on Series will now only work if
  exact matches for the labels are found or if the index is monotonic (for
  range selections)
- Label-based slicing and sequences of labels can be passed to ``[]`` on a
  Series for both getting and setting (:issue:`86`)
- `[]` operator (``__getitem__`` and ``__setitem__``) will raise KeyError
  with integer indexes when an index is not contained in the index. The prior
  behavior would fall back on position-based indexing if a key was not found
  in the index which would lead to subtle bugs. This is now consistent with
  the behavior of ``.ix`` on DataFrame and friends (:issue:`328`)
- Rename ``DataFrame.delevel`` to ``DataFrame.reset_index`` and add
  deprecation warning
- `Series.sort` (an in-place operation) called on a Series which is a view on
  a larger array (e.g. a column in a DataFrame) will generate an Exception to
  prevent accidentally modifying the data source (:issue:`316`)
- Refactor to remove deprecated ``LongPanel`` class (:issue:`552`)
- Deprecated ``Panel.to_long``, renamed to ``to_frame``
- Deprecated ``colSpace`` argument in ``DataFrame.to_string``, renamed to
  ``col_space``
- Rename ``precision`` to ``accuracy`` in engineering float formatter (GH
  :issue:`395`)
- The default delimiter for ``read_csv`` is comma rather than letting
  ``csv.Sniffer`` infer it
- Rename ``col_or_columns`` argument in ``DataFrame.drop_duplicates`` (GH
  :issue:`734`)

Improvements to existing features
~~~~~~~~~~~~~~~~~~~~~~~~~~~~~~~~~

- Better error message in DataFrame constructor when passed column labels
  don't match data (:issue:`497`)
- Substantially improve performance of multi-GroupBy aggregation when a
  Python function is passed, reuse ndarray object in Cython (:issue:`496`)
- Can store objects indexed by tuples and floats in HDFStore (:issue:`492`)
- Don't print length by default in Series.to_string, add `length` option (GH
  :issue:`489`)
- Improve Cython code for multi-groupby to aggregate without having to sort
  the data (:issue:`93`)
- Improve MultiIndex reindexing speed by storing tuples in the MultiIndex,
  test for backwards unpickling compatibility
- Improve column reindexing performance by using specialized Cython take
  function
- Further performance tweaking of Series.__getitem__ for standard use cases
- Avoid Index dict creation in some cases (i.e. when getting slices, etc.),
  regression from prior versions
- Friendlier error message in setup.py if NumPy not installed
- Use common set of NA-handling operations (sum, mean, etc.) in Panel class
  also (:issue:`536`)
- Default name assignment when calling ``reset_index`` on DataFrame with a
  regular (non-hierarchical) index (:issue:`476`)
- Use Cythonized groupers when possible in Series/DataFrame stat ops with
  ``level`` parameter passed (:issue:`545`)
- Ported skiplist data structure to C to speed up ``rolling_median`` by about
  5-10x in most typical use cases (:issue:`374`)
- Some performance enhancements in constructing a Panel from a dict of
  DataFrame objects
- Made ``Index._get_duplicates`` a public method by removing the underscore
- Prettier printing of floats, and column spacing fix (:issue:`395`, :issue:`571`)
- Add ``bold_rows`` option to DataFrame.to_html (:issue:`586`)
- Improve the performance of ``DataFrame.sort_index`` by up to 5x or more
  when sorting by multiple columns
- Substantially improve performance of DataFrame and Series constructors when
  passed a nested dict or dict, respectively (:issue:`540`, :issue:`621`)
- Modified setup.py so that pip / setuptools will install dependencies (GH
  :issue:`507`, various pull requests)
- Unstack called on DataFrame with non-MultiIndex will return Series (GH
  :issue:`477`)
- Improve DataFrame.to_string and console formatting to be more consistent in
  the number of displayed digits (:issue:`395`)
- Use bottleneck if available for performing NaN-friendly statistical
  operations that it implemented (:issue:`91`)
- Monkey-patch context to traceback in ``DataFrame.apply`` to indicate which
  row/column the function application failed on (:issue:`614`)
- Improved ability of read_table and read_clipboard to parse
  console-formatted DataFrames (can read the row of index names, etc.)
- Can pass list of group labels (without having to convert to an ndarray
  yourself) to ``groupby`` in some cases (:issue:`659`)
- Use ``kind`` argument to Series.order for selecting different sort kinds
  (:issue:`668`)
- Add option to Series.to_csv to omit the index (:issue:`684`)
- Add ``delimiter`` as an alternative to ``sep`` in ``read_csv`` and other
  parsing functions
- Substantially improved performance of groupby on DataFrames with many
  columns by aggregating blocks of columns all at once (:issue:`745`)
- Can pass a file handle or StringIO to Series/DataFrame.to_csv (:issue:`765`)
- Can pass sequence of integers to DataFrame.irow(icol) and Series.iget, (GH
  :issue:`654`)
- Prototypes for some vectorized string functions
- Add float64 hash table to solve the Series.unique problem with NAs (:issue:`714`)
- Memoize objects when reading from file to reduce memory footprint
- Can get and set a column of a DataFrame with hierarchical columns
  containing "empty" ('') lower levels without passing the empty levels (PR
  :issue:`768`)

Bug Fixes
~~~~~~~~~

- Raise exception in out-of-bounds indexing of Series instead of
  seg-faulting, regression from earlier releases (:issue:`495`)
- Fix error when joining DataFrames of different dtypes within the same
  typeclass (e.g. float32 and float64) (:issue:`486`)
- Fix bug in Series.min/Series.max on objects like datetime.datetime (GH
  :issue:`487`)
- Preserve index names in Index.union (:issue:`501`)
- Fix bug in Index joining causing subclass information (like DateRange type)
  to be lost in some cases (:issue:`500`)
- Accept empty list as input to DataFrame constructor, regression from 0.6.0
  (:issue:`491`)
- Can output DataFrame and Series with ndarray objects in a dtype=object
  array (:issue:`490`)
- Return empty string from Series.to_string when called on empty Series (GH
  :issue:`488`)
- Fix exception passing empty list to DataFrame.from_records
- Fix Index.format bug (excluding name field) with datetimes with time info
- Fix scalar value access in Series to always return NumPy scalars,
  regression from prior versions (:issue:`510`)
- Handle rows skipped at beginning of file in read_* functions (:issue:`505`)
- Handle improper dtype casting in ``set_value`` methods
- Unary '-' / __neg__ operator on DataFrame was returning integer values
- Unbox 0-dim ndarrays from certain operators like all, any in Series
- Fix handling of missing columns (was combine_first-specific) in
  DataFrame.combine for general case (:issue:`529`)
- Fix type inference logic with boolean lists and arrays in DataFrame indexing
- Use centered sum of squares in R-square computation if entity_effects=True
  in panel regression
- Handle all NA case in Series.{corr, cov}, was raising exception (:issue:`548`)
- Aggregating by multiple levels with ``level`` argument to DataFrame, Series
  stat method, was broken (:issue:`545`)
- Fix Cython buf when converter passed to read_csv produced a numeric array
  (buffer dtype mismatch when passed to Cython type inference function) (GH
  :issue:`546`)
- Fix exception when setting scalar value using .ix on a DataFrame with a
  MultiIndex (:issue:`551`)
- Fix outer join between two DateRanges with different offsets that returned
  an invalid DateRange
- Cleanup DataFrame.from_records failure where index argument is an integer
- Fix Data.from_records failure when passed a dictionary
- Fix NA handling in {Series, DataFrame}.rank with non-floating point dtypes
- Fix bug related to integer type-checking in .ix-based indexing
- Handle non-string index name passed to DataFrame.from_records
- DataFrame.insert caused the columns name(s) field to be discarded (:issue:`527`)
- Fix erroneous in monotonic many-to-one left joins
- Fix DataFrame.to_string to remove extra column white space (:issue:`571`)
- Format floats to default to same number of digits (:issue:`395`)
- Added decorator to copy docstring from one function to another (:issue:`449`)
- Fix error in monotonic many-to-one left joins
- Fix __eq__ comparison between DateOffsets with different relativedelta
  keywords passed
- Fix exception caused by parser converter returning strings (:issue:`583`)
- Fix MultiIndex formatting bug with integer names (:issue:`601`)
- Fix bug in handling of non-numeric aggregates in Series.groupby (:issue:`612`)
- Fix TypeError with tuple subclasses (e.g. namedtuple) in
  DataFrame.from_records (:issue:`611`)
- Catch misreported console size when running IPython within Emacs
- Fix minor bug in pivot table margins, loss of index names and length-1
  'All' tuple in row labels
- Add support for legacy WidePanel objects to be read from HDFStore
- Fix out-of-bounds segfault in pad_object and backfill_object methods when
  either source or target array are empty
- Could not create a new column in a DataFrame from a list of tuples
- Fix bugs preventing SparseDataFrame and SparseSeries working with groupby
  (:issue:`666`)
- Use sort kind in Series.sort / argsort (:issue:`668`)
- Fix DataFrame operations on non-scalar, non-pandas objects (:issue:`672`)
- Don't convert DataFrame column to integer type when passing integer to
  __setitem__ (:issue:`669`)
- Fix downstream bug in pivot_table caused by integer level names in
  MultiIndex (:issue:`678`)
- Fix SparseSeries.combine_first when passed a dense Series (:issue:`687`)
- Fix performance regression in HDFStore loading when DataFrame or Panel
  stored in table format with datetimes
- Raise Exception in DateRange when offset with n=0 is passed (:issue:`683`)
- Fix get/set inconsistency with .ix property and integer location but
  non-integer index (:issue:`707`)
- Use right dropna function for SparseSeries. Return dense Series for NA fill
  value (:issue:`730`)
- Fix Index.format bug causing incorrectly string-formatted Series with
  datetime indexes (:issue:`726`, :issue:`758`)
- Fix errors caused by object dtype arrays passed to ols (:issue:`759`)
- Fix error where column names lost when passing list of labels to
  DataFrame.__getitem__, (:issue:`662`)
- Fix error whereby top-level week iterator overwrote week instance
- Fix circular reference causing memory leak in sparse array / series /
  frame, (:issue:`663`)
- Fix integer-slicing from integers-as-floats (:issue:`670`)
- Fix zero division errors in nanops from object dtype arrays in all NA case
  (:issue:`676`)
- Fix csv encoding when using unicode (:issue:`705`, :issue:`717`, :issue:`738`)
- Fix assumption that each object contains every unique block type in concat,
  (:issue:`708`)
- Fix sortedness check of multiindex in to_panel (:issue:`719`, 720)
- Fix that None was not treated as NA in PyObjectHashtable
- Fix hashing dtype because of endianness confusion (:issue:`747`, :issue:`748`)
- Fix SparseSeries.dropna to return dense Series in case of NA fill value (GH
  :issue:`730`)
- Use map_infer instead of np.vectorize. handle NA sentinels if converter
  yields numeric array, (:issue:`753`)
- Fixes and improvements to DataFrame.rank (:issue:`742`)
- Fix catching AttributeError instead of NameError for bottleneck
- Try to cast non-MultiIndex to better dtype when calling reset_index (:issue:`726`
  :issue:`440`)
- Fix #1.QNAN0' float bug on 2.6/win64
- Allow subclasses of dicts in DataFrame constructor, with tests
- Fix problem whereby set_index destroys column multiindex (:issue:`764`)
- Hack around bug in generating DateRange from naive DateOffset (:issue:`770`)
- Fix bug in DateRange.intersection causing incorrect results with some
  overlapping ranges (:issue:`771`)

Thanks
~~~~~~

- Craig Austin
- Chris Billington
- Marius Cobzarenco
- Mario Gamboa-Cavazos
- Hans-Martin Gaudecker
- Arthur Gerigk
- Yaroslav Halchenko
- Jeff Hammerbacher
- Matt Harrison
- Andreas Hilboll
- Luc Kesters
- Adam Klein
- Gregg Lind
- Solomon Negusse
- Wouter Overmeire
- Christian Prinoth
- Jeff Reback
- Sam Reckoner
- Craig Reeson
- Jan Schulz
- Skipper Seabold
- Ted Square
- Graham Taylor
- Aman Thakral
- Chris Uga
- Dieter Vandenbussche
- Texas P.
- Pinxing Ye
- ... and everyone I forgot

pandas 0.6.1
------------

**Release date:** 12/13/2011

API Changes
~~~~~~~~~~~

- Rename `names` argument in DataFrame.from_records to `columns`. Add
  deprecation warning
- Boolean get/set operations on Series with boolean Series will reindex
  instead of requiring that the indexes be exactly equal (:issue:`429`)

New Features
~~~~~~~~~~~~

- Can pass Series to DataFrame.append with ignore_index=True for appending a
  single row (:issue:`430`)
- Add Spearman and Kendall correlation options to Series.corr and
  DataFrame.corr (:issue:`428`)
- Add new `get_value` and `set_value` methods to Series, DataFrame, and Panel
  to very low-overhead access to scalar elements. df.get_value(row, column)
  is about 3x faster than df[column][row] by handling fewer cases (:issue:`437`,
  :issue:`438`). Add similar methods to sparse data structures for compatibility
- Add Qt table widget to sandbox (:issue:`435`)
- DataFrame.align can accept Series arguments, add axis keyword (:issue:`461`)
- Implement new SparseList and SparseArray data structures. SparseSeries now
  derives from SparseArray (:issue:`463`)
- max_columns / max_rows options in set_printoptions (:issue:`453`)
- Implement Series.rank and DataFrame.rank, fast versions of
  scipy.stats.rankdata (:issue:`428`)
- Implement DataFrame.from_items alternate constructor (:issue:`444`)
- DataFrame.convert_objects method for inferring better dtypes for object
  columns (:issue:`302`)
- Add rolling_corr_pairwise function for computing Panel of correlation
  matrices (:issue:`189`)
- Add `margins` option to `pivot_table` for computing subgroup aggregates (GH
  :issue:`114`)
- Add `Series.from_csv` function (:issue:`482`)

Improvements to existing features
~~~~~~~~~~~~~~~~~~~~~~~~~~~~~~~~~

- Improve memory usage of `DataFrame.describe` (do not copy data
  unnecessarily) (:issue:`425`)
- Use same formatting function for outputting floating point Series to console
  as in DataFrame (:issue:`420`)
- DataFrame.delevel will try to infer better dtype for new columns (:issue:`440`)
- Exclude non-numeric types in DataFrame.{corr, cov}
- Override Index.astype to enable dtype casting (:issue:`412`)
- Use same float formatting function for Series.__repr__ (:issue:`420`)
- Use available console width to output DataFrame columns (:issue:`453`)
- Accept ndarrays when setting items in Panel (:issue:`452`)
- Infer console width when printing __repr__ of DataFrame to console (PR
  :issue:`453`)
- Optimize scalar value lookups in the general case by 25% or more in Series
  and DataFrame
- Can pass DataFrame/DataFrame and DataFrame/Series to
  rolling_corr/rolling_cov (:issue:`462`)
- Fix performance regression in cross-sectional count in DataFrame, affecting
  DataFrame.dropna speed
- Column deletion in DataFrame copies no data (computes views on blocks) (GH
  :issue:`158`)
- MultiIndex.get_level_values can take the level name
- More helpful error message when DataFrame.plot fails on one of the columns
  (:issue:`478`)
- Improve performance of DataFrame.{index, columns} attribute lookup

Bug Fixes
~~~~~~~~~

- Fix O(K^2) memory leak caused by inserting many columns without
  consolidating, had been present since 0.4.0 (:issue:`467`)
- `DataFrame.count` should return Series with zero instead of NA with length-0
  axis (:issue:`423`)
- Fix Yahoo! Finance API usage in pandas.io.data (:issue:`419`, :issue:`427`)
- Fix upstream bug causing failure in Series.align with empty Series (:issue:`434`)
- Function passed to DataFrame.apply can return a list, as long as it's the
  right length. Regression from 0.4 (:issue:`432`)
- Don't "accidentally" upcast scalar values when indexing using .ix (:issue:`431`)
- Fix groupby exception raised with as_index=False and single column selected
  (:issue:`421`)
- Implement DateOffset.__ne__ causing downstream bug (:issue:`456`)
- Fix __doc__-related issue when converting py -> pyo with py2exe
- Bug fix in left join Cython code with duplicate monotonic labels
- Fix bug when unstacking multiple levels described in :issue:`451`
- Exclude NA values in dtype=object arrays, regression from 0.5.0 (:issue:`469`)
- Use Cython map_infer function in DataFrame.applymap to properly infer
  output type, handle tuple return values and other things that were breaking
  (:issue:`465`)
- Handle floating point index values in HDFStore (:issue:`454`)
- Fixed stale column reference bug (cached Series object) caused by type
  change / item deletion in DataFrame (:issue:`473`)
- Index.get_loc should always raise Exception when there are duplicates
- Handle differently-indexed Series input to DataFrame constructor (:issue:`475`)
- Omit nuisance columns in multi-groupby with Python function
- Buglet in handling of single grouping in general apply
- Handle type inference properly when passing list of lists or tuples to
  DataFrame constructor (:issue:`484`)
- Preserve Index / MultiIndex names in GroupBy.apply concatenation step (GH
  :issue:`481`)

Thanks
~~~~~~

- Ralph Bean
- Luca Beltrame
- Marius Cobzarenco
- Andreas Hilboll
- Jev Kuznetsov
- Adam Lichtenstein
- Wouter Overmeire
- Fernando Perez
- Nathan Pinger
- Christian Prinoth
- Alex Reyfman
- Joon Ro
- Chang She
- Ted Square
- Chris Uga
- Dieter Vandenbussche

pandas 0.6.0
------------

**Release date:** 11/25/2011

API Changes
~~~~~~~~~~~

- Arithmetic methods like `sum` will attempt to sum dtype=object values by
  default instead of excluding them (:issue:`382`)

New Features
~~~~~~~~~~~~

- Add `melt` function to `pandas.core.reshape`
- Add `level` parameter to group by level in Series and DataFrame
  descriptive statistics (:issue:`313`)
- Add `head` and `tail` methods to Series, analogous to to DataFrame (PR
  :issue:`296`)
- Add `Series.isin` function which checks if each value is contained in a
  passed sequence (:issue:`289`)
- Add `float_format` option to `Series.to_string`
- Add `skip_footer` (:issue:`291`) and `converters` (:issue:`343`) options to
  `read_csv` and `read_table`
- Add proper, tested weighted least squares to standard and panel OLS (GH
  :issue:`303`)
- Add `drop_duplicates` and `duplicated` functions for removing duplicate
  DataFrame rows and checking for duplicate rows, respectively (:issue:`319`)
- Implement logical (boolean) operators ``&``, ``|``, ``^`` on DataFrame
  (:issue:`347`)
- Add `Series.mad`, mean absolute deviation, matching DataFrame
- Add `QuarterEnd` DateOffset (:issue:`321`)
- Add matrix multiplication function `dot` to DataFrame (:issue:`65`)
- Add `orient` option to `Panel.from_dict` to ease creation of mixed-type
  Panels (:issue:`359`, :issue:`301`)
- Add `DataFrame.from_dict` with similar `orient` option
- Can now pass list of tuples or list of lists to `DataFrame.from_records`
  for fast conversion to DataFrame (:issue:`357`)
- Can pass multiple levels to groupby, e.g. `df.groupby(level=[0, 1])` (GH
  :issue:`103`)
- Can sort by multiple columns in `DataFrame.sort_index` (:issue:`92`, :issue:`362`)
- Add fast `get_value` and `put_value` methods to DataFrame and
  micro-performance tweaks (:issue:`360`)
- Add `cov` instance methods to Series and DataFrame (:issue:`194`, :issue:`362`)
- Add bar plot option to `DataFrame.plot` (:issue:`348`)
- Add `idxmin` and `idxmax` functions to Series and DataFrame for computing
  index labels achieving maximum and minimum values (:issue:`286`)
- Add `read_clipboard` function for parsing DataFrame from OS clipboard,
  should work across platforms (:issue:`300`)
- Add `nunique` function to Series for counting unique elements (:issue:`297`)
- DataFrame constructor will use Series name if no columns passed (:issue:`373`)
- Support regular expressions and longer delimiters in read_table/read_csv,
  but does not handle quoted strings yet (:issue:`364`)
- Add `DataFrame.to_html` for formatting DataFrame to HTML (:issue:`387`)
- MaskedArray can be passed to DataFrame constructor and masked values will be
  converted to NaN (:issue:`396`)
- Add `DataFrame.boxplot` function (:issue:`368`, others)
- Can pass extra args, kwds to DataFrame.apply (:issue:`376`)

Improvements to existing features
~~~~~~~~~~~~~~~~~~~~~~~~~~~~~~~~~

- Raise more helpful exception if date parsing fails in DateRange (:issue:`298`)
- Vastly improved performance of GroupBy on axes with a MultiIndex (:issue:`299`)
- Print level names in hierarchical index in Series repr (:issue:`305`)
- Return DataFrame when performing GroupBy on selected column and
  as_index=False (:issue:`308`)
- Can pass vector to `on` argument in `DataFrame.join` (:issue:`312`)
- Don't show Series name if it's None in the repr, also omit length for short
  Series (:issue:`317`)
- Show legend by default in `DataFrame.plot`, add `legend` boolean flag (GH
  :issue:`324`)
- Significantly improved performance of `Series.order`, which also makes
  np.unique called on a Series faster (:issue:`327`)
- Faster cythonized count by level in Series and DataFrame (:issue:`341`)
- Raise exception if dateutil 2.0 installed on Python 2.x runtime (:issue:`346`)
- Significant GroupBy performance enhancement with multiple keys with many
  "empty" combinations
- New Cython vectorized function `map_infer` speeds up `Series.apply` and
  `Series.map` significantly when passed elementwise Python function,
  motivated by :issue:`355`
- Cythonized `cache_readonly`, resulting in substantial micro-performance
  enhancements throughout the codebase (:issue:`361`)
- Special Cython matrix iterator for applying arbitrary reduction operations
  with 3-5x better performance than `np.apply_along_axis` (:issue:`309`)
- Add `raw` option to `DataFrame.apply` for getting better performance when
  the passed function only requires an ndarray (:issue:`309`)
- Improve performance of `MultiIndex.from_tuples`
- Can pass multiple levels to `stack` and `unstack` (:issue:`370`)
- Can pass multiple values columns to `pivot_table` (:issue:`381`)
- Can call `DataFrame.delevel` with standard Index with name set (:issue:`393`)
- Use Series name in GroupBy for result index (:issue:`363`)
- Refactor Series/DataFrame stat methods to use common set of NaN-friendly
  function
- Handle NumPy scalar integers at C level in Cython conversion routines

Bug Fixes
~~~~~~~~~

- Fix bug in `DataFrame.to_csv` when writing a DataFrame with an index
  name (:issue:`290`)
- DataFrame should clear its Series caches on consolidation, was causing
  "stale" Series to be returned in some corner cases (:issue:`304`)
- DataFrame constructor failed if a column had a list of tuples (:issue:`293`)
- Ensure that `Series.apply` always returns a Series and implement
  `Series.round` (:issue:`314`)
- Support boolean columns in Cythonized groupby functions (:issue:`315`)
- `DataFrame.describe` should not fail if there are no numeric columns,
  instead return categorical describe (:issue:`323`)
- Fixed bug which could cause columns to be printed in wrong order in
  `DataFrame.to_string` if specific list of columns passed (:issue:`325`)
- Fix legend plotting failure if DataFrame columns are integers (:issue:`326`)
- Shift start date back by one month for Yahoo! Finance API in pandas.io.data
  (:issue:`329`)
- Fix `DataFrame.join` failure on unconsolidated inputs (:issue:`331`)
- DataFrame.min/max will no longer fail on mixed-type DataFrame (:issue:`337`)
- Fix `read_csv` / `read_table` failure when passing list to index_col that is
  not in ascending order (:issue:`349`)
- Fix failure passing Int64Index to Index.union when both are monotonic
- Fix error when passing SparseSeries to (dense) DataFrame constructor
- Added missing bang at top of setup.py (:issue:`352`)
- Change `is_monotonic` on MultiIndex so it properly compares the tuples
- Fix MultiIndex outer join logic (:issue:`351`)
- Set index name attribute with single-key groupby (:issue:`358`)
- Bug fix in reflexive binary addition in Series and DataFrame for
  non-commutative operations (like string concatenation) (:issue:`353`)
- setupegg.py will invoke Cython (:issue:`192`)
- Fix block consolidation bug after inserting column into MultiIndex (:issue:`366`)
- Fix bug in join operations between Index and Int64Index (:issue:`367`)
- Handle min_periods=0 case in moving window functions (:issue:`365`)
- Fixed corner cases in DataFrame.apply/pivot with empty DataFrame (:issue:`378`)
- Fixed repr exception when Series name is a tuple
- Always return DateRange from `asfreq` (:issue:`390`)
- Pass level names to `swaplavel` (:issue:`379`)
- Don't lose index names in `MultiIndex.droplevel` (:issue:`394`)
- Infer more proper return type in `DataFrame.apply` when no columns or rows
  depending on whether the passed function is a reduction (:issue:`389`)
- Always return NA/NaN from Series.min/max and DataFrame.min/max when all of a
  row/column/values are NA (:issue:`384`)
- Enable partial setting with .ix / advanced indexing (:issue:`397`)
- Handle mixed-type DataFrames correctly in unstack, do not lose type
  information (:issue:`403`)
- Fix integer name formatting bug in Index.format and in Series.__repr__
- Handle label types other than string passed to groupby (:issue:`405`)
- Fix bug in .ix-based indexing with partial retrieval when a label is not
  contained in a level
- Index name was not being pickled (:issue:`408`)
- Level name should be passed to result index in GroupBy.apply (:issue:`416`)

Thanks
~~~~~~

- Craig Austin
- Marius Cobzarenco
- Joel Cross
- Jeff Hammerbacher
- Adam Klein
- Thomas Kluyver
- Jev Kuznetsov
- Kieran O'Mahony
- Wouter Overmeire
- Nathan Pinger
- Christian Prinoth
- Skipper Seabold
- Chang She
- Ted Square
- Aman Thakral
- Chris Uga
- Dieter Vandenbussche
- carljv
- rsamson

pandas 0.5.0
------------

**Release date:** 10/24/2011

This release of pandas includes a number of API changes (see below) and cleanup of deprecated APIs
from pre-0.4.0 releases. There are also bug fixes, new features, numerous significant performance enhancements, and includes a new ipython
completer hook to enable tab completion of DataFrame columns accesses and attributes (a new feature).

In addition to the changes listed here from 0.4.3 to 0.5.0, the minor releases 4.1,
0.4.2, and 0.4.3 brought some significant new functionality and performance improvements that are worth taking a look at.

Thanks to all for bug reports, contributed patches and generally providing feedback on the library.

API Changes
~~~~~~~~~~~

- `read_table`, `read_csv`, and `ExcelFile.parse` default arguments for
  `index_col` is now None. To use one or more of the columns as the resulting
  DataFrame's index, these must be explicitly specified now
- Parsing functions like `read_csv` no longer parse dates by default (GH
  :issue:`225`)
- Removed `weights` option in panel regression which was not doing anything
  principled (:issue:`155`)
- Changed `buffer` argument name in `Series.to_string` to `buf`
- `Series.to_string` and `DataFrame.to_string` now return strings by default
  instead of printing to sys.stdout
- Deprecated `nanRep` argument in various `to_string` and `to_csv` functions
  in favor of `na_rep`. Will be removed in 0.6 (:issue:`275`)
- Renamed `delimiter` to `sep` in `DataFrame.from_csv` for consistency
- Changed order of `Series.clip` arguments to match those of `numpy.clip` and
  added (unimplemented) `out` argument so `numpy.clip` can be called on a
  Series (:issue:`272`)
- Series functions renamed (and thus deprecated) in 0.4 series have been
  removed:

  - `asOf`, use `asof`
  - `toDict`, use `to_dict`
  - `toString`, use `to_string`
  - `toCSV`, use `to_csv`
  - `merge`, use `map`
  - `applymap`, use `apply`
  - `combineFirst`, use `combine_first`
  - `_firstTimeWithValue` use `first_valid_index`
  - `_lastTimeWithValue` use `last_valid_index`

- DataFrame functions renamed / deprecated in 0.4 series have been removed:

  - `asMatrix` method, use `as_matrix` or `values` attribute
  - `combineFirst`, use `combine_first`
  - `getXS`, use `xs`
  - `merge`, use `join`
  - `fromRecords`, use `from_records`
  - `fromcsv`, use `from_csv`
  - `toRecords`, use `to_records`
  - `toDict`, use `to_dict`
  - `toString`, use `to_string`
  - `toCSV`, use `to_csv`
  - `_firstTimeWithValue` use `first_valid_index`
  - `_lastTimeWithValue` use `last_valid_index`
  - `toDataMatrix` is no longer needed
  - `rows()` method, use `index` attribute
  - `cols()` method, use `columns` attribute
  - `dropEmptyRows()`, use `dropna(how='all')`
  - `dropIncompleteRows()`, use `dropna()`
  - `tapply(f)`, use `apply(f, axis=1)`
  - `tgroupby(keyfunc, aggfunc)`, use `groupby` with `axis=1`

Deprecations Removed
~~~~~~~~~~~~~~~~~~~~

  - `indexField` argument in `DataFrame.from_records`
  - `missingAtEnd` argument in `Series.order`. Use `na_last` instead
  - `Series.fromValue` classmethod, use regular `Series` constructor instead
  - Functions `parseCSV`, `parseText`, and `parseExcel` methods in
    `pandas.io.parsers` have been removed
  - `Index.asOfDate` function
  - `Panel.getMinorXS` (use `minor_xs`) and `Panel.getMajorXS` (use
    `major_xs`)
  - `Panel.toWide`, use `Panel.to_wide` instead

New Features
~~~~~~~~~~~~

- Added `DataFrame.align` method with standard join options
- Added `parse_dates` option to `read_csv` and `read_table` methods to
  optionally try to parse dates in the index columns
- Add `nrows`, `chunksize`, and `iterator` arguments to `read_csv` and
  `read_table`. The last two return a new `TextParser` class capable of
  lazily iterating through chunks of a flat file (:issue:`242`)
- Added ability to join on multiple columns in `DataFrame.join` (:issue:`214`)
- Added private `_get_duplicates` function to `Index` for identifying
  duplicate values more easily
- Added column attribute access to DataFrame, e.g. df.A equivalent to df['A']
  if 'A' is a column in the DataFrame (:issue:`213`)
- Added IPython tab completion hook for DataFrame columns. (:issue:`233`, :issue:`230`)
- Implement `Series.describe` for Series containing objects (:issue:`241`)
- Add inner join option to `DataFrame.join` when joining on key(s) (:issue:`248`)
- Can select set of DataFrame columns by passing a list to `__getitem__` (GH
  :issue:`253`)
- Can use & and | to intersection / union Index objects, respectively (GH
  :issue:`261`)
- Added `pivot_table` convenience function to pandas namespace (:issue:`234`)
- Implemented `Panel.rename_axis` function (:issue:`243`)
- DataFrame will show index level names in console output
- Implemented `Panel.take`
- Add `set_eng_float_format` function for setting alternate DataFrame
  floating point string formatting
- Add convenience `set_index` function for creating a DataFrame index from
  its existing columns

Improvements to existing features
~~~~~~~~~~~~~~~~~~~~~~~~~~~~~~~~~

- Major performance improvements in file parsing functions `read_csv` and
  `read_table`
- Added Cython function for converting tuples to ndarray very fast. Speeds up
  many MultiIndex-related operations
- File parsing functions like `read_csv` and `read_table` will explicitly
  check if a parsed index has duplicates and raise a more helpful exception
  rather than deferring the check until later
- Refactored merging / joining code into a tidy class and disabled unnecessary
  computations in the float/object case, thus getting about 10% better
  performance (:issue:`211`)
- Improved speed of `DataFrame.xs` on mixed-type DataFrame objects by about
  5x, regression from 0.3.0 (:issue:`215`)
- With new `DataFrame.align` method, speeding up binary operations between
  differently-indexed DataFrame objects by 10-25%.
- Significantly sped up conversion of nested dict into DataFrame (:issue:`212`)
- Can pass hierarchical index level name to `groupby` instead of the level
  number if desired (:issue:`223`)
- Add support for different delimiters in `DataFrame.to_csv` (:issue:`244`)
- Add more helpful error message when importing pandas post-installation from
  the source directory (:issue:`250`)
- Significantly speed up DataFrame `__repr__` and `count` on large mixed-type
  DataFrame objects
- Better handling of pyx file dependencies in Cython module build (:issue:`271`)

Bug Fixes
~~~~~~~~~

- `read_csv` / `read_table` fixes

  - Be less aggressive about converting float->int in cases of floating point
    representations of integers like 1.0, 2.0, etc.
  - "True"/"False" will not get correctly converted to boolean
  - Index name attribute will get set when specifying an index column
  - Passing column names should force `header=None` (:issue:`257`)
  - Don't modify passed column names when `index_col` is not None
    (:issue:`258`)
  - Can sniff CSV separator in zip file (since seek is not supported, was
    failing before)

- Worked around matplotlib "bug" in which series[:, np.newaxis] fails. Should
  be reported upstream to matplotlib (:issue:`224`)
- DataFrame.iteritems was not returning Series with the name attribute
  set. Also neither was DataFrame._series
- Can store datetime.date objects in HDFStore (:issue:`231`)
- Index and Series names are now stored in HDFStore
- Fixed problem in which data would get upcasted to object dtype in
  GroupBy.apply operations (:issue:`237`)
- Fixed outer join bug with empty DataFrame (:issue:`238`)
- Can create empty Panel (:issue:`239`)
- Fix join on single key when passing list with 1 entry (:issue:`246`)
- Don't raise Exception on plotting DataFrame with an all-NA column (:issue:`251`,
  :issue:`254`)
- Bug min/max errors when called on integer DataFrames (:issue:`241`)
- `DataFrame.iteritems` and `DataFrame._series` not assigning name attribute
- Panel.__repr__ raised exception on length-0 major/minor axes
- `DataFrame.join` on key with empty DataFrame produced incorrect columns
- Implemented `MultiIndex.diff` (:issue:`260`)
- `Int64Index.take` and `MultiIndex.take` lost name field, fix downstream
  issue :issue:`262`
- Can pass list of tuples to `Series` (:issue:`270`)
- Can pass level name to `DataFrame.stack`
- Support set operations between MultiIndex and Index
- Fix many corner cases in MultiIndex set operations
  - Fix MultiIndex-handling bug with GroupBy.apply when returned groups are not
  indexed the same
- Fix corner case bugs in DataFrame.apply
- Setting DataFrame index did not cause Series cache to get cleared
- Various int32 -> int64 platform-specific issues
- Don't be too aggressive converting to integer when parsing file with
  MultiIndex (:issue:`285`)
- Fix bug when slicing Series with negative indices before beginning

Thanks
~~~~~~

- Thomas Kluyver
- Daniel Fortunov
- Aman Thakral
- Luca Beltrame
- Wouter Overmeire

pandas 0.4.3
------------

**Release date:** 10/9/2011

is is largely a bugfix release from 0.4.2 but also includes a handful of new
d enhanced features. Also, pandas can now be installed and used on Python 3
hanks Thomas Kluyver!).

New Features
~~~~~~~~~~~~

- Python 3 support using 2to3 (:issue:`200`, Thomas Kluyver)
- Add `name` attribute to `Series` and added relevant logic and tests. Name
  now prints as part of `Series.__repr__`
- Add `name` attribute to standard Index so that stacking / unstacking does
  not discard names and so that indexed DataFrame objects can be reliably
  round-tripped to flat files, pickle, HDF5, etc.
- Add `isnull` and `notnull` as instance methods on Series (:issue:`209`, :issue:`203`)

Improvements to existing features
~~~~~~~~~~~~~~~~~~~~~~~~~~~~~~~~~

- Skip xlrd-related unit tests if not installed
- `Index.append` and `MultiIndex.append` can accept a list of Index objects to
  concatenate together
- Altered binary operations on differently-indexed SparseSeries objects to use
  the integer-based (dense) alignment logic which is faster with a larger
  number of blocks (:issue:`205`)
- Refactored `Series.__repr__` to be a bit more clean and consistent

API Changes
~~~~~~~~~~~

- `Series.describe` and `DataFrame.describe` now bring the 25% and 75%
  quartiles instead of the 10% and 90% deciles. The other outputs have not
  changed
- `Series.toString` will print deprecation warning, has been de-camelCased to
  `to_string`

Bug Fixes
~~~~~~~~~

- Fix broken interaction between `Index` and `Int64Index` when calling
  intersection. Implement `Int64Index.intersection`
- `MultiIndex.sortlevel` discarded the level names (:issue:`202`)
- Fix bugs in groupby, join, and append due to improper concatenation of
  `MultiIndex` objects (:issue:`201`)
- Fix regression from 0.4.1, `isnull` and `notnull` ceased to work on other
  kinds of Python scalar objects like `datetime.datetime`
- Raise more helpful exception when attempting to write empty DataFrame or
  LongPanel to `HDFStore` (:issue:`204`)
- Use stdlib csv module to properly escape strings with commas in
  `DataFrame.to_csv` (:issue:`206`, Thomas Kluyver)
- Fix Python ndarray access in Cython code for sparse blocked index integrity
  check
- Fix bug writing Series to CSV in Python 3 (:issue:`209`)
- Miscellaneous Python 3 bugfixes

Thanks
~~~~~~

- Thomas Kluyver
- rsamson

pandas 0.4.2
------------

**Release date:** 10/3/2011

is is a performance optimization release with several bug fixes. The new
t64Index and new merging / joining Cython code and related Python
frastructure are the main new additions

New Features
~~~~~~~~~~~~

- Added fast `Int64Index` type with specialized join, union,
  intersection. Will result in significant performance enhancements for
  int64-based time series (e.g. using NumPy's datetime64 one day) and also
  faster operations on DataFrame objects storing record array-like data.
- Refactored `Index` classes to have a `join` method and associated data
  alignment routines throughout the codebase to be able to leverage optimized
  joining / merging routines.
- Added `Series.align` method for aligning two series with choice of join
  method
- Wrote faster Cython data alignment / merging routines resulting in
  substantial speed increases
- Added `is_monotonic` property to `Index` classes with associated Cython
  code to evaluate the monotonicity of the `Index` values
- Add method `get_level_values` to `MultiIndex`
- Implemented shallow copy of `BlockManager` object in `DataFrame` internals

Improvements to existing features
~~~~~~~~~~~~~~~~~~~~~~~~~~~~~~~~~

- Improved performance of `isnull` and `notnull`, a regression from v0.3.0
  (:issue:`187`)
- Wrote templating / code generation script to auto-generate Cython code for
  various functions which need to be available for the 4 major data types
  used in pandas (float64, bool, object, int64)
- Refactored code related to `DataFrame.join` so that intermediate aligned
  copies of the data in each `DataFrame` argument do not need to be
  created. Substantial performance increases result (:issue:`176`)
- Substantially improved performance of generic `Index.intersection` and
  `Index.union`
- Improved performance of `DateRange.union` with overlapping ranges and
  non-cacheable offsets (like Minute). Implemented analogous fast
  `DateRange.intersection` for overlapping ranges.
- Implemented `BlockManager.take` resulting in significantly faster `take`
  performance on mixed-type `DataFrame` objects (:issue:`104`)
- Improved performance of `Series.sort_index`
- Significant groupby performance enhancement: removed unnecessary integrity
  checks in DataFrame internals that were slowing down slicing operations to
  retrieve groups
- Added informative Exception when passing dict to DataFrame groupby
  aggregation with axis != 0

API Changes
~~~~~~~~~~~

Bug Fixes
~~~~~~~~~

- Fixed minor unhandled exception in Cython code implementing fast groupby
  aggregation operations
- Fixed bug in unstacking code manifesting with more than 3 hierarchical
  levels
- Throw exception when step specified in label-based slice (:issue:`185`)
- Fix isnull to correctly work with np.float32. Fix upstream bug described in
  :issue:`182`
- Finish implementation of as_index=False in groupby for DataFrame
  aggregation (:issue:`181`)
- Raise SkipTest for pre-epoch HDFStore failure. Real fix will be sorted out
  via datetime64 dtype

Thanks
~~~~~~

- Uri Laserson
- Scott Sinclair

pandas 0.4.1
------------

**Release date:** 9/25/2011

is is primarily a bug fix release but includes some new features and
provements

New Features
~~~~~~~~~~~~

- Added new `DataFrame` methods `get_dtype_counts` and property `dtypes`
- Setting of values using ``.ix`` indexing attribute in mixed-type DataFrame
  objects has been implemented (fixes :issue:`135`)
- `read_csv` can read multiple columns into a `MultiIndex`. DataFrame's
  `to_csv` method will properly write out a `MultiIndex` which can be read
  back (:issue:`151`, thanks to Skipper Seabold)
- Wrote fast time series merging / joining methods in Cython. Will be
  integrated later into DataFrame.join and related functions
- Added `ignore_index` option to `DataFrame.append` for combining unindexed
  records stored in a DataFrame

Improvements to existing features
~~~~~~~~~~~~~~~~~~~~~~~~~~~~~~~~~

- Some speed enhancements with internal Index type-checking function
- `DataFrame.rename` has a new `copy` parameter which can rename a DataFrame
  in place
- Enable unstacking by level name (:issue:`142`)
- Enable sortlevel to work by level name (:issue:`141`)
- `read_csv` can automatically "sniff" other kinds of delimiters using
  `csv.Sniffer` (:issue:`146`)
- Improved speed of unit test suite by about 40%
- Exception will not be raised calling `HDFStore.remove` on non-existent node
  with where clause
- Optimized `_ensure_index` function resulting in performance savings in
  type-checking Index objects

API Changes
~~~~~~~~~~~

Bug Fixes
~~~~~~~~~

- Fixed DataFrame constructor bug causing downstream problems (e.g. .copy()
  failing) when passing a Series as the values along with a column name and
  index
- Fixed single-key groupby on DataFrame with as_index=False (:issue:`160`)
- `Series.shift` was failing on integer Series (:issue:`154`)
- `unstack` methods were producing incorrect output in the case of duplicate
  hierarchical labels. An exception will now be raised (:issue:`147`)
- Calling `count` with level argument caused reduceat failure or segfault in
  earlier NumPy (:issue:`169`)
- Fixed `DataFrame.corrwith` to automatically exclude non-numeric data (GH
  :issue:`144`)
- Unicode handling bug fixes in `DataFrame.to_string` (:issue:`138`)
- Excluding OLS degenerate unit test case that was causing platform specific
  failure (:issue:`149`)
- Skip blosc-dependent unit tests for PyTables < 2.2 (:issue:`137`)
- Calling `copy` on `DateRange` did not copy over attributes to the new object
  (:issue:`168`)
- Fix bug in `HDFStore` in which Panel data could be appended to a Table with
  different item order, thus resulting in an incorrect result read back

Thanks
~~~~~~

- Yaroslav Halchenko
- Jeff Reback
- Skipper Seabold
- Dan Lovell
- Nick Pentreath

pandas 0.4.0
------------

**Release date:** 9/12/2011

New Features
~~~~~~~~~~~~

- `pandas.core.sparse` module: "Sparse" (mostly-NA, or some other fill value)
  versions of `Series`, `DataFrame`, and `Panel`. For low-density data, this
  will result in significant performance boosts, and smaller memory
  footprint. Added `to_sparse` methods to `Series`, `DataFrame`, and
  `Panel`. See online documentation for more on these
- Fancy indexing operator on Series / DataFrame, e.g. via .ix operator. Both
  getting and setting of values is supported; however, setting values will only
  currently work on homogeneously-typed DataFrame objects. Things like:

  - series.ix[[d1, d2, d3]]
  - frame.ix[5:10, ['C', 'B', 'A']], frame.ix[5:10, 'A':'C']
  - frame.ix[date1:date2]

- Significantly enhanced `groupby` functionality

  - Can groupby multiple keys, e.g. df.groupby(['key1', 'key2']). Iteration with
    multiple groupings products a flattened tuple
  - "Nuisance" columns (non-aggregatable) will automatically be excluded from
    DataFrame aggregation operations
  - Added automatic "dispatching to Series / DataFrame methods to more easily
    invoke methods on groups. e.g. s.groupby(crit).std() will work even though
    `std` is not implemented on the `GroupBy` class

- Hierarchical / multi-level indexing

  - New the `MultiIndex` class. Integrated `MultiIndex` into `Series` and
    `DataFrame` fancy indexing, slicing, __getitem__ and __setitem,
    reindexing, etc. Added `level` keyword argument to `groupby` to enable
    grouping by a level of a `MultiIndex`

- New data reshaping functions: `stack` and `unstack` on DataFrame and Series

  - Integrate with MultiIndex to enable sophisticated reshaping of data

- `Index` objects (labels for axes) are now capable of holding tuples
- `Series.describe`, `DataFrame.describe`: produces an R-like table of summary
  statistics about each data column
- `DataFrame.quantile`, `Series.quantile` for computing sample quantiles of data
  across requested axis
- Added general `DataFrame.dropna` method to replace `dropIncompleteRows` and
  `dropEmptyRows`, deprecated those.
- `Series` arithmetic methods with optional fill_value for missing data,
  e.g. a.add(b, fill_value=0). If a location is missing for both it will still
  be missing in the result though.
- fill_value option has been added to `DataFrame`.{add, mul, sub, div} methods
  similar to `Series`
- Boolean indexing with `DataFrame` objects: data[data > 0.1] = 0.1 or
  data[data> other] = 1.
- `pytz` / tzinfo support in `DateRange`

  - `tz_localize`, `tz_normalize`, and `tz_validate` methods added

- Added `ExcelFile` class to `pandas.io.parsers` for parsing multiple sheets out
  of a single Excel 2003 document
- `GroupBy` aggregations can now optionally *broadcast*, e.g. produce an object
  of the same size with the aggregated value propagated
- Added `select` function in all data structures: reindex axis based on
  arbitrary criterion (function returning boolean value),
  e.g. frame.select(lambda x: 'foo' in x, axis=1)
- `DataFrame.consolidate` method, API function relating to redesigned internals
- `DataFrame.insert` method for inserting column at a specified location rather
  than the default __setitem__ behavior (which puts it at the end)
- `HDFStore` class in `pandas.io.pytables` has been largely rewritten using
  patches from Jeff Reback from others. It now supports mixed-type `DataFrame`
  and `Series` data and can store `Panel` objects. It also has the option to
  query `DataFrame` and `Panel` data. Loading data from legacy `HDFStore`
  files is supported explicitly in the code
- Added `set_printoptions` method to modify appearance of DataFrame tabular
  output
- `rolling_quantile` functions; a moving version of `Series.quantile` /
  `DataFrame.quantile`
- Generic `rolling_apply` moving window function
- New `drop` method added to `Series`, `DataFrame`, etc. which can drop a set of
  labels from an axis, producing a new object
- `reindex` methods now sport a `copy` option so that data is not forced to be
  copied then the resulting object is indexed the same
- Added `sort_index` methods to Series and Panel. Renamed `DataFrame.sort`
  to `sort_index`. Leaving `DataFrame.sort` for now.
- Added ``skipna`` option to statistical instance methods on all the data
  structures
- `pandas.io.data` module providing a consistent interface for reading time
  series data from several different sources

Improvements to existing features
~~~~~~~~~~~~~~~~~~~~~~~~~~~~~~~~~

- The 2-dimensional `DataFrame` and `DataMatrix` classes have been extensively
  redesigned internally into a single class `DataFrame`, preserving where
  possible their optimal performance characteristics. This should reduce
  confusion from users about which class to use.

  - Note that under the hood there is a new essentially "lazy evaluation"
    scheme within respect to adding columns to DataFrame. During some
    operations, like-typed blocks will be "consolidated" but not before.

- `DataFrame` accessing columns repeatedly is now significantly faster than
  `DataMatrix` used to be in 0.3.0 due to an internal Series caching mechanism
  (which are all views on the underlying data)
- Column ordering for mixed type data is now completely consistent in
  `DataFrame`. In prior releases, there was inconsistent column ordering in
  `DataMatrix`
- Improved console / string formatting of DataMatrix with negative numbers
- Improved tabular data parsing functions, `read_table` and `read_csv`:

  - Added `skiprows` and `na_values` arguments to `pandas.io.parsers` functions
    for more flexible IO
  - `parseCSV` / `read_csv` functions and others in `pandas.io.parsers` now can
    take a list of custom NA values, and also a list of rows to skip

- Can slice `DataFrame` and get a view of the data (when homogeneously typed),
  e.g. frame.xs(idx, copy=False) or frame.ix[idx]
- Many speed optimizations throughout `Series` and `DataFrame`
- Eager evaluation of groups when calling ``groupby`` functions, so if there is
  an exception with the grouping function it will raised immediately versus
  sometime later on when the groups are needed
- `datetools.WeekOfMonth` offset can be parameterized with `n` different than 1
  or -1.
- Statistical methods on DataFrame like `mean`, `std`, `var`, `skew` will now
  ignore non-numerical data. Before a not very useful error message was
  generated. A flag `numeric_only` has been added to `DataFrame.sum` and
  `DataFrame.count` to enable this behavior in those methods if so desired
  (disabled by default)
- `DataFrame.pivot` generalized to enable pivoting multiple columns into a
  `DataFrame` with hierarchical columns
- `DataFrame` constructor can accept structured / record arrays
- `Panel` constructor can accept a dict of DataFrame-like objects. Do not
  need to use `from_dict` anymore (`from_dict` is there to stay, though).

API Changes
~~~~~~~~~~~

- The `DataMatrix` variable now refers to `DataFrame`, will be removed within
  two releases
- `WidePanel` is now known as `Panel`. The `WidePanel` variable in the pandas
  namespace now refers to the renamed `Panel` class
- `LongPanel` and `Panel` / `WidePanel` now no longer have a common
  subclass. `LongPanel` is now a subclass of `DataFrame` having a number of
  additional methods and a hierarchical index instead of the old
  `LongPanelIndex` object, which has been removed. Legacy `LongPanel` pickles
  may not load properly
- Cython is now required to build `pandas` from a development branch. This was
  done to avoid continuing to check in cythonized C files into source
  control. Builds from released source distributions will not require Cython
- Cython code has been moved up to a top level `pandas/src` directory. Cython
  extension modules have been renamed and promoted from the `lib` subpackage to
  the top level, i.e.

  - `pandas.lib.tseries` -> `pandas._tseries`
  - `pandas.lib.sparse` -> `pandas._sparse`

- `DataFrame` pickling format has changed. Backwards compatibility for legacy
  pickles is provided, but it's recommended to consider PyTables-based
  `HDFStore` for storing data with a longer expected shelf life
- A `copy` argument has been added to the `DataFrame` constructor to avoid
  unnecessary copying of data. Data is no longer copied by default when passed
  into the constructor
- Handling of boolean dtype in `DataFrame` has been improved to support storage
  of boolean data with NA / NaN values. Before it was being converted to float64
  so this should not (in theory) cause API breakage
- To optimize performance, Index objects now only check that their labels are
  unique when uniqueness matters (i.e. when someone goes to perform a
  lookup). This is a potentially dangerous tradeoff, but will lead to much
  better performance in many places (like groupby).
- Boolean indexing using Series must now have the same indices (labels)
- Backwards compatibility support for begin/end/nPeriods keyword arguments in
  DateRange class has been removed
- More intuitive / shorter filling aliases `ffill` (for `pad`) and `bfill` (for
  `backfill`) have been added to the functions that use them: `reindex`,
  `asfreq`, `fillna`.
- `pandas.core.mixins` code moved to `pandas.core.generic`
- `buffer` keyword arguments (e.g. `DataFrame.toString`) renamed to `buf` to
  avoid using Python built-in name
- `DataFrame.rows()` removed (use `DataFrame.index`)
- Added deprecation warning to `DataFrame.cols()`, to be removed in next release
- `DataFrame` deprecations and de-camelCasing: `merge`, `asMatrix`,
  `toDataMatrix`, `_firstTimeWithValue`, `_lastTimeWithValue`, `toRecords`,
  `fromRecords`, `tgroupby`, `toString`
- `pandas.io.parsers` method deprecations

  - `parseCSV` is now `read_csv` and keyword arguments have been de-camelCased
  - `parseText` is now `read_table`
  - `parseExcel` is replaced by the `ExcelFile` class and its `parse` method

- `fillMethod` arguments (deprecated in prior release) removed, should be
  replaced with `method`
- `Series.fill`, `DataFrame.fill`, and `Panel.fill` removed, use `fillna`
  instead
- `groupby` functions now exclude NA / NaN values from the list of groups. This
  matches R behavior with NAs in factors e.g. with the `tapply` function
- Removed `parseText`, `parseCSV` and `parseExcel` from pandas namespace
- `Series.combineFunc` renamed to `Series.combine` and made a bit more general
  with a `fill_value` keyword argument defaulting to NaN
- Removed `pandas.core.pytools` module. Code has been moved to
  `pandas.core.common`
- Tacked on `groupName` attribute for groups in GroupBy renamed to `name`
- Panel/LongPanel `dims` attribute renamed to `shape` to be more conformant
- Slicing a `Series` returns a view now
- More Series deprecations / renaming: `toCSV` to `to_csv`, `asOf` to `asof`,
  `merge` to `map`, `applymap` to `apply`, `toDict` to `to_dict`,
  `combineFirst` to `combine_first`. Will print `FutureWarning`.
- `DataFrame.to_csv` does not write an "index" column label by default
  anymore since the output file can be read back without it. However, there
  is a new ``index_label`` argument. So you can do ``index_label='index'`` to
  emulate the old behavior
- `datetools.Week` argument renamed from `dayOfWeek` to `weekday`
- `timeRule` argument in `shift` has been deprecated in favor of using the
  `offset` argument for everything. So you can still pass a time rule string
  to `offset`
- Added optional `encoding` argument to `read_csv`, `read_table`, `to_csv`,
  `from_csv` to handle unicode in python 2.x

Bug Fixes
~~~~~~~~~

- Column ordering in `pandas.io.parsers.parseCSV` will match CSV in the presence
  of mixed-type data
- Fixed handling of Excel 2003 dates in `pandas.io.parsers`
- `DateRange` caching was happening with high resolution `DateOffset` objects,
  e.g. `DateOffset(seconds=1)`. This has been fixed
- Fixed __truediv__ issue in `DataFrame`
- Fixed `DataFrame.toCSV` bug preventing IO round trips in some cases
- Fixed bug in `Series.plot` causing matplotlib to barf in exceptional cases
- Disabled `Index` objects from being hashable, like ndarrays
- Added `__ne__` implementation to `Index` so that operations like ts[ts != idx]
  will work
- Added `__ne__` implementation to `DataFrame`
- Bug / unintuitive result when calling `fillna` on unordered labels
- Bug calling `sum` on boolean DataFrame
- Bug fix when creating a DataFrame from a dict with scalar values
- Series.{sum, mean, std, ...} now return NA/NaN when the whole Series is NA
- NumPy 1.4 through 1.6 compatibility fixes
- Fixed bug in bias correction in `rolling_cov`, was affecting `rolling_corr`
  too
- R-square value was incorrect in the presence of fixed and time effects in
  the `PanelOLS` classes
- `HDFStore` can handle duplicates in table format, will take

Thanks
~~~~~~

- Joon Ro
- Michael Pennington
- Chris Uga
- Chris Withers
- Jeff Reback
- Ted Square
- Craig Austin
- William Ferreira
- Daniel Fortunov
- Tony Roberts
- Martin Felder
- John Marino
- Tim McNamara
- Justin Berka
- Dieter Vandenbussche
- Shane Conway
- Skipper Seabold
- Chris Jordan-Squire

pandas 0.3.0
------------

**Release date:** February 20, 2011

New features
~~~~~~~~~~~~

- `corrwith` function to compute column- or row-wise correlations between two
  DataFrame objects
- Can boolean-index DataFrame objects, e.g. df[df > 2] = 2, px[px > last_px] = 0
- Added comparison magic methods (__lt__, __gt__, etc.)
- Flexible explicit arithmetic methods (add, mul, sub, div, etc.)
- Added `reindex_like` method
- Added `reindex_like` method to WidePanel
- Convenience functions for accessing SQL-like databases in `pandas.io.sql`
  module
- Added (still experimental) HDFStore class for storing pandas data
  structures using HDF5 / PyTables in `pandas.io.pytables` module
- Added WeekOfMonth date offset
- `pandas.rpy` (experimental) module created, provide some interfacing /
  conversion between rpy2 and pandas

Improvements to existing features
~~~~~~~~~~~~~~~~~~~~~~~~~~~~~~~~~

- Unit test coverage: 100% line coverage of core data structures
- Speed enhancement to rolling_{median, max, min}
- Column ordering between DataFrame and DataMatrix is now consistent: before
  DataFrame would not respect column order
- Improved {Series, DataFrame}.plot methods to be more flexible (can pass
  matplotlib Axis arguments, plot DataFrame columns in multiple subplots,
  etc.)

API Changes
~~~~~~~~~~~

- Exponentially-weighted moment functions in `pandas.stats.moments` have a
  more consistent API and accept a min_periods argument like their regular
  moving counterparts.
- **fillMethod** argument in Series, DataFrame changed to **method**,
  `FutureWarning` added.
- **fill** method in Series, DataFrame/DataMatrix, WidePanel renamed to
  **fillna**, `FutureWarning` added to **fill**
- Renamed **DataFrame.getXS** to **xs**, `FutureWarning` added
- Removed **cap** and **floor** functions from DataFrame, renamed to
  **clip_upper** and **clip_lower** for consistency with NumPy

Bug Fixes
~~~~~~~~~

- Fixed bug in IndexableSkiplist Cython code that was breaking rolling_max
  function
- Numerous numpy.int64-related indexing fixes
- Several NumPy 1.4.0 NaN-handling fixes
- Bug fixes to pandas.io.parsers.parseCSV
- Fixed `DateRange` caching issue with unusual date offsets
- Fixed bug in `DateRange.union`
- Fixed corner case in `IndexableSkiplist` implementation<|MERGE_RESOLUTION|>--- conflicted
+++ resolved
@@ -512,12 +512,9 @@
 - Bug in ``MultiIndex.get_level_values`` doesn't preserve ``DatetimeIndex`` and ``PeriodIndex`` attributes (:issue:`7092`)
 - Bug in ``Groupby`` doesn't preserve ``tz`` (:issue:`3950`)
 - Bug in ``PeriodIndex`` partial string slicing (:issue:`6716`)
-<<<<<<< HEAD
 - Bug in the HTML repr of a truncated Series or DataFrame not showing the class name with the `large_repr` set to 'info'
   (:issue:`7105`)
-=======
-- Bug in ``DatetimeIndex`` specifying ``freq`` raises ``ValueError`` when passed value is too short
->>>>>>> 21bdd1e9
+- Bug in ``DatetimeIndex`` specifying ``freq`` raises ``ValueError`` when passed value is too short (:issue:`7098`)
 
 pandas 0.13.1
 -------------
