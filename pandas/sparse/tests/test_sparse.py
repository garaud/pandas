--- conflicted
+++ resolved
@@ -14,11 +14,7 @@
                                  assert_frame_equal, assert_panel_equal)
 from numpy.testing import assert_equal
 
-<<<<<<< HEAD
 from pandas import Series, DataFrame, bdate_range, Panel
-=======
-from pandas import Series, DataFrame, DateRange, Panel, Index
->>>>>>> 9d094939
 from pandas.core.datetools import BDay
 from pandas.core.index import DatetimeIndex
 import pandas.core.datetools as datetools
