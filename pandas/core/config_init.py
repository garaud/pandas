import pandas.core.config as cf
from pandas.core.config import is_int,is_bool,is_text,is_float
from pandas.core.format import detect_console_encoding

"""
This module is imported from the pandas package __init__.py file
in order to ensure that the core.config options registered here will
be available as soon as the user loads the package. if register_option
is invoked inside specific modules, they will not be registered until that
module is imported, which may or may not be a problem.

If you need to make sure options are available even before a certain
module is imported, register them here rather then in the module.

"""


###########################################
# options from the "print" namespace

pc_precision_doc="""
: int
    Floating point output precision (number of significant digits). This is
    only a suggestion
"""

pc_colspace_doc="""
: int
    Default space for DataFrame columns, defaults to 12
"""

pc_max_rows_doc="""
: int
    This sets the maximum number of rows pandas should output when printing
    out various output. For example, this value determines whether the repr()
    for a dataframe prints out fully or just an summary repr.
"""

pc_max_cols_doc="""
: int
    max_rows and max_columns are used in __repr__() methods to decide if
    to_string() or info() is used to render an object to a string.
    Either one, or both can be set to 0 (experimental). Pandas will figure
    out how big the terminal is and will not display more rows or/and
    columns that can fit on it.
"""

pc_nb_repr_h_doc="""
: boolean
    When True (default), IPython notebook will use html representation for
    pandas objects (if it is available).
"""

pc_date_dayfirst_doc="""
: boolean
    When True, prints and parses dates with the day first, eg 20/01/2005
"""

pc_date_yearfirst_doc="""
: boolean
    When True, prints and parses dates with the year first, eg 2005/01/20
"""

pc_pprint_nest_depth="""
: int
    Defaults to 3.
    Controls the number of nested levels to process when pretty-printing
"""

pc_multi_sparse_doc="""
: boolean
    Default True, "sparsify" MultiIndex display (don't display repeated
    elements in outer levels within groups)
"""

pc_encoding_doc="""
: str/unicode
    Defaults to the detected encoding of the console.
    Specifies the encoding to be used for strings returned by to_string,
    these are generally strings meant to be displayed on the console.
"""

<<<<<<< HEAD
float_format_doc="""
: callable
    The callable should accept a floating point number and return
    a string with the desired format of the number. This is used
    in some places like SeriesFormatter.
    See core.format.EngFormatter for an example.

"""

max_colwidth_doc="""
: int
    The maximum width in characters of a column in the repr of
    a pandas data structure. When the column overflows, a "..."
    placeholder is embedded in the output.
"""

colheader_justify_doc="""
: 'left'/'right'
    Controls the justification of column headers. used by DataFrameFormatter.
=======
pc_expand_repr_doc="""
: boolean
    Default False
    Whether to print out the full DataFrame repr for wide DataFrames
    across multiple lines.
    If False, the summary representation is shown.
"""

pc_line_width_doc="""
: int
    Default 80
    When printing wide DataFrames, this is the width of each line.
>>>>>>> 2cefd249
"""

with cf.config_prefix('print'):
    cf.register_option('precision', 7, pc_precision_doc, validator=is_int)
    cf.register_option('float_format', None, float_format_doc)
    cf.register_option('column_space', 12, validator=is_int)
    cf.register_option('max_rows', 200, pc_max_rows_doc, validator=is_int)
    cf.register_option('max_colwidth', 50, max_colwidth_doc, validator=is_int)
    cf.register_option('max_columns', 0, pc_max_cols_doc, validator=is_int)
    cf.register_option('colheader_justify', 'right', colheader_justify_doc,
                       validator=is_text)
    cf.register_option('notebook_repr_html', True, pc_nb_repr_h_doc,
                       validator=is_bool)
    cf.register_option('date_dayfirst', False, pc_date_dayfirst_doc,
                       validator=is_bool)
    cf.register_option('date_yearfirst', False, pc_date_yearfirst_doc,
                       validator=is_bool)
    cf.register_option('pprint_nest_depth', 3, pc_pprint_nest_depth,
                       validator=is_int)
    cf.register_option('multi_sparse', True, pc_multi_sparse_doc,
                       validator=is_bool)
    cf.register_option('encoding', detect_console_encoding(), pc_encoding_doc,
                    validator=is_text)
    cf.register_option('expand_frame_repr', False, pc_expand_repr_doc)
    cf.register_option('line_width', 80, pc_line_width_doc)

tc_interactive_doc="""
: boolean
    Default False
    Whether to simulate interactive mode for purposes of testing
"""
with cf.config_prefix('test'):
    cf.register_option('interactive', False, tc_interactive_doc)<|MERGE_RESOLUTION|>--- conflicted
+++ resolved
@@ -80,7 +80,6 @@
     these are generally strings meant to be displayed on the console.
 """
 
-<<<<<<< HEAD
 float_format_doc="""
 : callable
     The callable should accept a floating point number and return
@@ -100,7 +99,8 @@
 colheader_justify_doc="""
 : 'left'/'right'
     Controls the justification of column headers. used by DataFrameFormatter.
-=======
+"""
+
 pc_expand_repr_doc="""
 : boolean
     Default False
@@ -113,7 +113,6 @@
 : int
     Default 80
     When printing wide DataFrames, this is the width of each line.
->>>>>>> 2cefd249
 """
 
 with cf.config_prefix('print'):
