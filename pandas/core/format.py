# pylint: disable=W0141

from itertools import izip
import sys

try:
    from StringIO import StringIO
except:
    from io import StringIO

from pandas.core.common import adjoin, isnull, notnull
from pandas.core.index import MultiIndex, _ensure_index
from pandas.util import py3compat

import pandas.core.common as com
import pandas.lib as lib

import numpy as np

docstring_to_string = """
     Parameters
     ----------
     frame : DataFrame
         object to render
    buf : StringIO-like, optional
        buffer to write to
    columns : sequence, optional
        the subset of columns to write; default None writes all columns
    col_space : int, optional
        the width of each columns
    header : bool, optional
        whether to print column labels, default True
    index : bool, optional
        whether to print index (row) labels, default True
    na_rep : string, optional
        string representation of NAN to use, default 'NaN'
    formatters : list or dict of one-parameter functions, optional
        formatter functions to apply to columns' elements by position or name,
        default None
    float_format : one-parameter function, optional
        formatter function to apply to columns' elements if they are floats
        default None
    sparsify : bool, optional
        Set to False for a DataFrame with a hierarchical index to print every
        multiindex key at each row, default True
    justify : {'left', 'right'}, default None
        Left or right-justify the column labels. If None uses the option from
        the print configuration (controlled by set_printoptions), 'right' out
        of the box.
    index_names : bool, optional
        Prints the names of the indexes, default True
    force_unicode : bool, default False
        Always return a unicode result

    Returns
    -------
    formatted : string (or unicode, depending on data and options)"""


class SeriesFormatter(object):

    def __init__(self, series, buf=None, header=True, length=True,
                 na_rep='NaN', name=False, float_format=None):
        self.series = series
        self.buf = buf if buf is not None else StringIO()
        self.name = name
        self.na_rep = na_rep
        self.length = length
        self.header = header

        if float_format is None:
            float_format = print_config.float_format
        self.float_format = float_format

    def _get_footer(self):
        footer = u''

        if self.name:
            if getattr(self.series.index, 'freq', None):
                footer += 'Freq: %s' % self.series.index.freqstr

            if footer and self.series.name:
                footer += ', '

            series_name = com.pprint_thing(self.series.name)
            footer += ("Name: %s" % series_name) if self.series.name is not None else ""

        if self.length:
            if footer:
                footer += ', '
            footer += 'Length: %d' % len(self.series)

        return unicode(footer)

    def _get_formatted_index(self):
        index = self.series.index
        is_multi = isinstance(index, MultiIndex)
        if is_multi:
            have_header = any(name for name in index.names)
            fmt_index = index.format(names=True)
        else:
            have_header = index.name is not None
            fmt_index = index.format(name=True)
        return fmt_index, have_header

    def _get_formatted_values(self):
        return format_array(self.series.values, None,
                            float_format=self.float_format,
                            na_rep=self.na_rep)

    def to_string(self):
        series = self.series

        if len(series) == 0:
            return ''

        fmt_index, have_header = self._get_formatted_index()
        fmt_values = self._get_formatted_values()

        maxlen = max(len(x) for x in fmt_index)
        pad_space = min(maxlen, 60)

        result = ['%s   %s'] * len(fmt_values)
        for i, (k, v) in enumerate(izip(fmt_index[1:], fmt_values)):
            try:
                idx = k.ljust(pad_space + _encode_diff(k))
            except UnicodeEncodeError:
                idx = k.ljust(pad_space)
            result[i] = result[i] % (idx, v)

        if self.header and have_header:
            result.insert(0, fmt_index[0])

        footer = self._get_footer()
        if footer:
            result.append(footer)

        if py3compat.PY3:
            return unicode(u'\n'.join(result))
        return com.console_encode(u'\n'.join(result))

if py3compat.PY3:  # pragma: no cover
    _encode_diff = lambda x: 0

    _strlen = len
else:
    def _encode_diff(x):
        return len(x) - len(x.decode(print_config.encoding))

    def _strlen(x):
        try:
            return len(x.decode(print_config.encoding))
        except UnicodeError:
            return len(x)


class DataFrameFormatter(object):
    """
    Render a DataFrame

    self.to_string() : console-friendly tabular output
    self.to_html()   : html table
    self.to_latex()   : LaTeX tabular environment table

    """

    __doc__ = __doc__ if __doc__ else ''
    __doc__ += docstring_to_string

    def __init__(self, frame, buf=None, columns=None, col_space=None,
                 header=True, index=True, na_rep='NaN', formatters=None,
                 justify=None, float_format=None, sparsify=None,
                 index_names=True, **kwds):
        self.frame = frame
        self.buf = buf if buf is not None else StringIO()
        self.show_index_names = index_names

        if sparsify is None:
            sparsify = print_config.multi_sparse

        self.sparsify = sparsify

        self.float_format = float_format
        self.formatters = formatters if formatters is not None else {}
        self.na_rep = na_rep
        self.col_space = col_space
        self.header = header
        self.index = index

        if justify is None:
            self.justify = print_config.colheader_justify
        else:
            self.justify = justify

        self.kwds = kwds

        if columns is not None:
            self.columns = _ensure_index(columns)
            self.frame = self.frame[self.columns]
        else:
            self.columns = frame.columns

    def _to_str_columns(self, force_unicode=False):
        """
        Render a DataFrame to a list of columns (as lists of strings).
        """
        # may include levels names also
        str_index = self._get_formatted_index()
        str_columns = self._get_formatted_column_labels()

        stringified = []

        for i, c in enumerate(self.columns):
            if self.header:
                fmt_values = self._format_col(i)
                cheader = str_columns[i]

                max_colwidth = max(_strlen(x) for x in cheader)

                fmt_values = _make_fixed_width(fmt_values, self.justify,
                                               minimum=max_colwidth)

                max_len = max(max(_strlen(x) for x in fmt_values),
                              max_colwidth)
                if self.justify == 'left':
                    cheader = [x.ljust(max_len) for x in cheader]
                else:
                    cheader = [x.rjust(max_len) for x in cheader]

                stringified.append(cheader + fmt_values)
            else:
                stringified = [_make_fixed_width(self._format_col(i),
                                                 self.justify)
                               for i, c in enumerate(self.columns)]

        strcols = stringified
        if self.index:
            strcols.insert(0, str_index)

        if not py3compat.PY3:
            if force_unicode:
                def make_unicode(x):
                    if isinstance(x, unicode):
                        return x
                    return x.decode('utf-8')
                strcols = map(lambda col: map(make_unicode, col), strcols)
            else:
                # Generally everything is plain strings, which has ascii
                # encoding.  Problem is when there is a char with value over
                # 127. Everything then gets converted to unicode.
                try:
                    map(lambda col: map(str, col), strcols)
                except UnicodeError:
                    def make_unicode(x):
                        if isinstance(x, unicode):
                            return x
                        return x.decode('utf-8')
                    strcols = map(lambda col: map(make_unicode, col), strcols)

        return strcols

    def to_string(self, force_unicode=False):
        """
        Render a DataFrame to a console-friendly tabular output.
        """
        frame = self.frame

        if len(frame.columns) == 0 or len(frame.index) == 0:
            info_line = (u'Empty %s\nColumns: %s\nIndex: %s'
                         % (type(self.frame).__name__,
                            frame.columns, frame.index))
            text = info_line
        else:
            strcols = self._to_str_columns(force_unicode)
            text = adjoin(1, *strcols)

        self.buf.writelines(text)

    def to_latex(self, force_unicode=False, column_format=None):
        """
        Render a DataFrame to a LaTeX tabular environment output.
        """
        frame = self.frame

        if len(frame.columns) == 0 or len(frame.index) == 0:
            info_line = (u'Empty %s\nColumns: %s\nIndex: %s'
                         % (type(self.frame).__name__,
                            frame.columns, frame.index))
            strcols = [[info_line]]
        else:
            strcols = self._to_str_columns(force_unicode)

        if column_format is None:
            column_format = '|l|%s|' % '|'.join('c' for _ in strcols)
        else:
            assert isinstance(column_format, basestring)

        self.buf.write('\\begin{tabular}{%s}\n' % column_format)
        self.buf.write('\\hline\n')

        nlevels = frame.index.nlevels
        for i, row in enumerate(izip(*strcols)):
            if i == nlevels:
                self.buf.write('\\hline\n')  # End of header
            crow = [(x.replace('_', '\\_')
                     .replace('%', '\\%')
                     .replace('&', '\\&') if x else '{}') for x in row]
            self.buf.write(' & '.join(crow))
            self.buf.write(' \\\\\n')

        self.buf.write('\\hline\n')
        self.buf.write('\\end{tabular}\n')

    def _format_col(self, i):
        col = self.columns[i]
        formatter = self.formatters.get(col)
        return format_array(self.frame.icol(i).values, formatter,
                            float_format=self.float_format,
                            na_rep=self.na_rep,
                            space=self.col_space)

    def to_html(self, classes=None):
        """
        Render a DataFrame to a html table.
        """
        html_renderer = HTMLFormatter(self, classes=classes)
        html_renderer.write_result(self.buf)

    def _get_formatted_column_labels(self):
        from pandas.core.index import _sparsify

        def is_numeric_dtype(dtype):
            return issubclass(dtype.type, np.number)

        if isinstance(self.columns, MultiIndex):
            fmt_columns = self.columns.format(sparsify=False, adjoin=False)
            fmt_columns = zip(*fmt_columns)
            dtypes = self.frame.dtypes.values
            need_leadsp = dict(zip(fmt_columns, map(is_numeric_dtype, dtypes)))
            str_columns = zip(*[[' ' + y
                                if y not in self.formatters and need_leadsp[x]
                                else y for y in x]
                               for x in fmt_columns])
            if self.sparsify:
                str_columns = _sparsify(str_columns)

            str_columns = [list(x) for x in zip(*str_columns)]
        else:
            fmt_columns = self.columns.format()
            dtypes = self.frame.dtypes
            need_leadsp = dict(zip(fmt_columns, map(is_numeric_dtype, dtypes)))
            str_columns = [[' ' + x
                            if col not in self.formatters and need_leadsp[x]
                            else x]
                           for col, x in zip(self.columns, fmt_columns)]

        if self.show_index_names and self.has_index_names:
            for x in str_columns:
                x.append('')

        return str_columns

    @property
    def has_index_names(self):
        return _has_names(self.frame.index)

    @property
    def has_column_names(self):
        return _has_names(self.frame.columns)

    def _get_formatted_index(self):
        # Note: this is only used by to_string(), not by to_html().
        index = self.frame.index
        columns = self.frame.columns

        show_index_names = self.show_index_names and self.has_index_names
        show_col_names = (self.show_index_names and self.has_column_names)

        if isinstance(index, MultiIndex):
            fmt_index = index.format(sparsify=self.sparsify, adjoin=False,
                                     names=show_index_names)
        else:
            fmt_index = [index.format(name=show_index_names)]

        adjoined = adjoin(1, *fmt_index).split('\n')

        # empty space for columns
        if show_col_names:
            col_header = ['%s' % x for x in self._get_column_name_list()]
        else:
            col_header = [''] * columns.nlevels

        if self.header:
            return col_header + adjoined
        else:
            return adjoined

    def _get_column_name_list(self):
        names = []
        columns = self.frame.columns
        if isinstance(columns, MultiIndex):
            names.extend('' if name is None else name
                         for name in columns.names)
        else:
            names.append('' if columns.name is None else columns.name)
        return names


def _str(x):
    if not isinstance(x, basestring):
        return str(x)
    return x


class HTMLFormatter(object):

    indent_delta = 2

    def __init__(self, formatter, classes=None):
        self.fmt = formatter
        self.classes = classes

        self.frame = self.fmt.frame
        self.columns = formatter.columns
        self.elements = []

        _bold_row = self.fmt.kwds.get('bold_rows', False)
        _temp = '<strong>%s</strong>'

        def _maybe_bold_row(x):
            if _bold_row:
                return ([_temp % y for y in x] if isinstance(x, tuple)
                        else _temp % x)
            else:
                return x
        self._maybe_bold_row = _maybe_bold_row

    def write(self, s, indent=0):
        self.elements.append(' ' * indent + _str(s))

    def write_th(self, s, indent=0, tags=None):
        return self._write_cell(s, kind='th', indent=indent, tags=tags)

    def write_td(self, s, indent=0, tags=None):
        return self._write_cell(s, kind='td', indent=indent, tags=tags)

    def _write_cell(self, s, kind='td', indent=0, tags=None):
        if tags is not None:
            start_tag = '<%s %s>' % (kind, tags)
        else:
            start_tag = '<%s>' % kind
        self.write('%s%s</%s>' % (start_tag, _str(s), kind), indent)

    def write_tr(self, line, indent=0, indent_delta=4, header=False,
                 align=None, tags=None):
        if tags is None:
            tags = {}

        if align is None:
            self.write('<tr>', indent)
        else:
            self.write('<tr style="text-align: %s;">' % align, indent)
        indent += indent_delta

        for i, s in enumerate(line):
            val_tag = tags.get(i, None)
            if header:
                self.write_th(s, indent, tags=val_tag)
            else:
                self.write_td(s, indent, tags=val_tag)

        indent -= indent_delta
        self.write('</tr>', indent)

    def write_result(self, buf):
        indent = 0
        frame = self.frame

        _classes = ['dataframe']  # Default class.
        if self.classes is not None:
            if isinstance(self.classes, str):
                self.classes = self.classes.split()
            assert isinstance(self.classes, (list, tuple))
            _classes.extend(self.classes)

        self.write('<table border="1" class="%s">' % ' '.join(_classes),
                   indent)

        if len(frame.columns) == 0 or len(frame.index) == 0:
            self.write('<tbody>', indent + self.indent_delta)
            self.write_tr([repr(frame.index),
                           'Empty %s' % type(frame).__name__],
                          indent + (2 * self.indent_delta),
                          self.indent_delta)
            self.write('</tbody>', indent + self.indent_delta)
        else:
            indent += self.indent_delta
            indent = self._write_header(indent)
            indent = self._write_body(indent)

        self.write('</table>', indent)

        _put_lines(buf, self.elements)

    def _write_header(self, indent):
        if not self.fmt.header:
            # write nothing
            return indent

        def _column_header():
            if self.fmt.index:
                row = [''] * (self.frame.index.nlevels - 1)
            else:
                row = []

            if isinstance(self.columns, MultiIndex):
                if self.fmt.has_column_names and self.fmt.index:
                    row.append(single_column_table(self.columns.names))
                else:
                    row.append('')
                style = "text-align: %s;" % self.fmt.justify
                row.extend([single_column_table(c, self.fmt.justify, style) for
                    c in self.columns])
            else:
                if self.fmt.index:
                    row.append(self.columns.name or '')
                row.extend(self.columns)
            return row

        self.write('<thead>', indent)
        row = []

        indent += self.indent_delta

        if isinstance(self.columns, MultiIndex):
            template = 'colspan="%d" halign="left"'

            levels = self.columns.format(sparsify=True, adjoin=False,
                                         names=False)
            level_lengths = _get_level_lengths(levels)

<<<<<<< HEAD
            row_levels = self.frame.index.nlevels

            for lnum, (records, values) in enumerate(zip(level_lengths, levels)):
=======
            for lnum, (records, values) in enumerate(
                    zip(level_lengths, levels)):
>>>>>>> f36591e4
                name = self.columns.names[lnum]
                row = [''] * (row_levels - 1) + ['' if name is None
                                                 else str(name)]

                tags = {}
                j = len(row)
                for i, v in enumerate(values):
                    if i in records:
                        if records[i] > 1:
                            tags[j] = template % records[i]
                    else:
                        continue
                    j += 1
                    row.append(v)

                self.write_tr(row, indent, self.indent_delta, tags=tags,
                              header=True)
        else:
            col_row = _column_header()
            align = self.fmt.justify

            self.write_tr(col_row, indent, self.indent_delta, header=True,
                    align=align)

        if self.fmt.has_index_names:
            row = [x if x is not None else ''
                   for x in self.frame.index.names] + [''] * len(self.columns)
            self.write_tr(row, indent, self.indent_delta, header=True)

        indent -= self.indent_delta
        self.write('</thead>', indent)

        return indent

    def _write_body(self, indent):
        self.write('<tbody>', indent)
        indent += self.indent_delta

        fmt_values = {}
        for i in range(len(self.columns)):
            fmt_values[i] = self.fmt._format_col(i)

        # write values
        if self.fmt.index:
            if isinstance(self.frame.index, MultiIndex):
                self._write_hierarchical_rows(fmt_values, indent)
            else:
                self._write_regular_rows(fmt_values, indent)
        else:
            for i in range(len(self.frame)):
                row = [fmt_values[j][i] for j in range(len(self.columns))]
                self.write_tr(row, indent, self.indent_delta, tags=None)

        indent -= self.indent_delta
        self.write('</tbody>', indent)
        indent -= self.indent_delta

        return indent

    def _write_regular_rows(self, fmt_values, indent):
        ncols = len(self.columns)

        if '__index__' in self.fmt.formatters:
            f = self.fmt.formatters['__index__']
            index_values = self.frame.index.values.map(f)
        else:
            index_values = self.frame.index.format()

        for i in range(len(self.frame)):
            row = []
            row.append(self._maybe_bold_row(index_values[i]))
            row.extend(fmt_values[j][i] for j in range(ncols))
            self.write_tr(row, indent, self.indent_delta, tags=None)

    def _write_hierarchical_rows(self, fmt_values, indent):
        template = 'rowspan="%d" valign="top"'

        frame = self.frame
        ncols = len(self.columns)

        idx_values = frame.index.format(sparsify=False, adjoin=False,
                                        names=False)
        idx_values = zip(*idx_values)

        if self.fmt.sparsify:
            levels = frame.index.format(sparsify=True, adjoin=False,
                                        names=False)
            level_lengths = _get_level_lengths(levels)

            for i in range(len(frame)):
                row = []
                tags = {}

                j = 0
                for records, v in zip(level_lengths, idx_values[i]):
                    if i in records:
                        if records[i] > 1:
                            tags[j] = template % records[i]
                    else:
                        continue
                    j += 1
                    row.append(self._maybe_bold_row(v))

                row.extend(fmt_values[j][i] for j in range(ncols))
                self.write_tr(row, indent, self.indent_delta, tags=tags)
        else:
            for i in range(len(frame)):
                idx_values = zip(*frame.index.format(sparsify=False,
                                                     adjoin=False,
                                                     names=False))
                row = []
                row.extend(self._maybe_bold_row(x) for x in idx_values[i])
                row.extend(fmt_values[j][i] for j in range(ncols))
                self.write_tr(row, indent, self.indent_delta, tags=None)


def _get_level_lengths(levels):
    from itertools import groupby

    def _make_grouper():
        record = {'count': 0}

        def grouper(x):
            if x != '':
                record['count'] += 1
            return record['count']
        return grouper

    result = []
    for lev in levels:
        i = 0
        f = _make_grouper()
        recs = {}
        for key, gpr in groupby(lev, f):
            values = list(gpr)
            recs[i] = len(values)
            i += len(values)

        result.append(recs)

    return result

#----------------------------------------------------------------------
# Array formatters


def format_array(values, formatter, float_format=None, na_rep='NaN',
                 digits=None, space=None, justify='right'):
    if com.is_float_dtype(values.dtype):
        fmt_klass = FloatArrayFormatter
    elif com.is_integer_dtype(values.dtype):
        fmt_klass = IntArrayFormatter
    elif com.is_datetime64_dtype(values.dtype):
        fmt_klass = Datetime64Formatter
    else:
        fmt_klass = GenericArrayFormatter

    if space is None:
        space = print_config.column_space

    if float_format is None:
        float_format = print_config.float_format

    if digits is None:
        digits = print_config.precision

    fmt_obj = fmt_klass(values, digits, na_rep=na_rep,
                        float_format=float_format,
                        formatter=formatter, space=space,
                        justify=justify)

    return fmt_obj.get_result()


class GenericArrayFormatter(object):

    def __init__(self, values, digits=7, formatter=None, na_rep='NaN',
                 space=12, float_format=None, justify='right'):
        self.values = values
        self.digits = digits
        self.na_rep = na_rep
        self.space = space
        self.formatter = formatter
        self.float_format = float_format
        self.justify = justify

    def get_result(self):
        if self._have_unicode():
            fmt_values = self._format_strings(use_unicode=True)
        else:
            fmt_values = self._format_strings(use_unicode=False)

        return _make_fixed_width(fmt_values, self.justify)

    def _have_unicode(self):
        mask = lib.map_infer(self.values, lambda x: isinstance(x, unicode))
        return mask.any()

    def _format_strings(self, use_unicode=False):
        if self.float_format is None:
            float_format = print_config.float_format
            if float_format is None:
                fmt_str = '%% .%dg' % print_config.precision
                float_format = lambda x: fmt_str % x
        else:
            float_format = self.float_format

        formatter = com.pprint_thing if self.formatter is None else self.formatter

        def _format(x):
            if self.na_rep is not None and lib.checknull(x):
                if x is None:
                    return 'None'
                return self.na_rep
            else:
                # object dtype
                return '%s' % formatter(x)

        vals = self.values

        is_float = lib.map_infer(vals, com.is_float) & notnull(vals)
        leading_space = is_float.any()

        fmt_values = []
        for i, v in enumerate(vals):
            if not is_float[i] and leading_space:
                fmt_values.append(' %s' % _format(v))
            elif is_float[i]:
                fmt_values.append(float_format(v))
            else:
                fmt_values.append(' %s' % _format(v))

        return fmt_values


class FloatArrayFormatter(GenericArrayFormatter):
    """

    """

    def __init__(self, *args, **kwargs):
        GenericArrayFormatter.__init__(self, *args, **kwargs)

        if self.float_format is not None and self.formatter is None:
            self.formatter = self.float_format

    def _format_with(self, fmt_str):
        fmt_values = [fmt_str % x if notnull(x) else self.na_rep
                      for x in self.values]
        return _trim_zeros(fmt_values, self.na_rep)

    def get_result(self):
        if self.formatter is not None:
            fmt_values = [self.formatter(x) for x in self.values]
        else:
            fmt_str = '%% .%df' % (self.digits - 1)
            fmt_values = self._format_with(fmt_str)

            if len(fmt_values) > 0:
                maxlen = max(len(x) for x in fmt_values)
            else:
                maxlen = 0

            too_long = maxlen > self.digits + 5

            abs_vals = np.abs(self.values)

            # this is pretty arbitrary for now
            has_large_values = (abs_vals > 1e8).any()
            has_small_values = ((abs_vals < 10 ** (-self.digits)) &
                                (abs_vals > 0)).any()

            if too_long and has_large_values:
                fmt_str = '%% .%de' % (self.digits - 1)
                fmt_values = self._format_with(fmt_str)
            elif has_small_values:
                fmt_str = '%% .%de' % (self.digits - 1)
                fmt_values = self._format_with(fmt_str)

        return _make_fixed_width(fmt_values, self.justify)


class IntArrayFormatter(GenericArrayFormatter):

    def get_result(self):
        if self.formatter:
            formatter = self.formatter
        else:
            formatter = lambda x: '% d' % x

        fmt_values = [formatter(x) for x in self.values]

        return _make_fixed_width(fmt_values, self.justify)


class Datetime64Formatter(GenericArrayFormatter):

    def get_result(self):
        if self.formatter:
            formatter = self.formatter
        else:
            formatter = _format_datetime64

        fmt_values = [formatter(x) for x in self.values]
        return _make_fixed_width(fmt_values, self.justify)


def _format_datetime64(x, tz=None):
    if isnull(x):
        return 'NaT'

    stamp = lib.Timestamp(x, tz=tz)
    return stamp._repr_base


def _make_fixed_width(strings, justify='right', minimum=None):
    if len(strings) == 0:
        return strings

    max_len = max(_strlen(x) for x in strings)

    if minimum is not None:
        max_len = max(minimum, max_len)

    conf_max = print_config.max_colwidth
    if conf_max is not None and max_len > conf_max:
        max_len = conf_max

    if justify == 'left':
        justfunc = lambda self, x: self.ljust(x)
    else:
        justfunc = lambda self, x: self.rjust(x)

    def just(x):
        try:
            eff_len = max_len + _encode_diff(x)
        except UnicodeError:
            eff_len = max_len

        if conf_max is not None:
            if (conf_max > 3) & (_strlen(x) > max_len):
                x = x[:eff_len - 3] + '...'

        return justfunc(x, eff_len)

    return [just(x) for x in strings]


def _trim_zeros(str_floats, na_rep='NaN'):
    """
    Trims zeros and decimal points.
    """
    trimmed = str_floats

    def _cond(values):
        non_na = [x for x in values if x != na_rep]
        return (len(non_na) > 0 and all([x.endswith('0') for x in non_na]) and
               not(any([('e' in x) or ('E' in x) for x in non_na])))

    while _cond(trimmed):
        trimmed = [x[:-1] if x != na_rep else x for x in trimmed]

    # trim decimal points
    return [x[:-1] if x.endswith('.') and x != na_rep else x for x in trimmed]


def single_column_table(column, align=None, style=None):
    table = '<table'
    if align is not None:
        table += (' align="%s"' % align)
    if style is not None:
        table += (' style="%s"' % style)
    table += '><tbody>'
    for i in column:
        table += ('<tr><td>%s</td></tr>' % str(i))
    table += '</tbody></table>'
    return table


def single_row_table(row):  # pragma: no cover
    table = '<table><tbody><tr>'
    for i in row:
        table += ('<td>%s</td>' % str(i))
    table += '</tr></tbody></table>'
    return table


def _has_names(index):
    if isinstance(index, MultiIndex):
        return any([x is not None for x in index.names])
    else:
        return index.name is not None


#------------------------------------------------------------------------------
# Global formatting options


def set_printoptions(precision=None, column_space=None, max_rows=None,
                     max_columns=None, colheader_justify=None,
                     max_colwidth=None, notebook_repr_html=None,
                     date_dayfirst=None, date_yearfirst=None,
                     multi_sparse=None, encoding=None):
    """
    Alter default behavior of DataFrame.toString

    precision : int
        Floating point output precision (number of significant digits). This is
        only a suggestion
    column_space : int
        Default space for DataFrame columns, defaults to 12
    max_rows : int
    max_columns : int
        max_rows and max_columns are used in __repr__() methods to decide if
        to_string() or info() is used to render an object to a string.
        Either one, or both can be set to 0 (experimental). Pandas will figure
        out how big the terminal is and will not display more rows or/and
        columns that can fit on it.
    colheader_justify
    notebook_repr_html : boolean
        When True (default), IPython notebook will use html representation for
        pandas objects (if it is available).
    date_dayfirst : boolean
        When True, prints and parses dates with the day first, eg 20/01/2005
    date_yearfirst : boolean
        When True, prints and parses dates with the year first, eg 2005/01/20
    multi_sparse : boolean
        Default True, "sparsify" MultiIndex display (don't display repeated
        elements in outer levels within groups)
    """
    if precision is not None:
        print_config.precision = precision
    if column_space is not None:
        print_config.column_space = column_space
    if max_rows is not None:
        print_config.max_rows = max_rows
    if max_colwidth is not None:
        print_config.max_colwidth = max_colwidth
    if max_columns is not None:
        print_config.max_columns = max_columns
    if colheader_justify is not None:
        print_config.colheader_justify = colheader_justify
    if notebook_repr_html is not None:
        print_config.notebook_repr_html = notebook_repr_html
    if date_dayfirst is not None:
        print_config.date_dayfirst = date_dayfirst
    if date_yearfirst is not None:
        print_config.date_yearfirst = date_yearfirst
    if multi_sparse is not None:
        print_config.multi_sparse = multi_sparse
    if encoding is not None:
        print_config.encoding = encoding


def reset_printoptions():
    print_config.reset()


class EngFormatter(object):
    """
    Formats float values according to engineering format.

    Based on matplotlib.ticker.EngFormatter
    """

    # The SI engineering prefixes
    ENG_PREFIXES = {
        -24: "y",
        -21: "z",
        -18: "a",
        -15: "f",
        -12: "p",
         -9: "n",
         -6: "u",
         -3: "m",
          0: "",
          3: "k",
          6: "M",
          9: "G",
         12: "T",
         15: "P",
         18: "E",
         21: "Z",
         24: "Y"
      }

    def __init__(self, accuracy=None, use_eng_prefix=False):
        self.accuracy = accuracy
        self.use_eng_prefix = use_eng_prefix

    def __call__(self, num):
        """ Formats a number in engineering notation, appending a letter
        representing the power of 1000 of the original number. Some examples:

        >>> format_eng(0)       # for self.accuracy = 0
        ' 0'

        >>> format_eng(1000000) # for self.accuracy = 1,
                                #     self.use_eng_prefix = True
        ' 1.0M'

        >>> format_eng("-1e-6") # for self.accuracy = 2
                                #     self.use_eng_prefix = False
        '-1.00E-06'

        @param num: the value to represent
        @type num: either a numeric value or a string that can be converted to
                   a numeric value (as per decimal.Decimal constructor)

        @return: engineering formatted string
        """
        import decimal
        import math
        dnum = decimal.Decimal(str(num))

        sign = 1

        if dnum < 0:  # pragma: no cover
            sign = -1
            dnum = -dnum

        if dnum != 0:
            pow10 = decimal.Decimal(int(math.floor(dnum.log10() / 3) * 3))
        else:
            pow10 = decimal.Decimal(0)

        pow10 = pow10.min(max(self.ENG_PREFIXES.keys()))
        pow10 = pow10.max(min(self.ENG_PREFIXES.keys()))
        int_pow10 = int(pow10)

        if self.use_eng_prefix:
            prefix = self.ENG_PREFIXES[int_pow10]
        else:
            if int_pow10 < 0:
                prefix = 'E-%02d' % (-int_pow10)
            else:
                prefix = 'E+%02d' % int_pow10

        mant = sign * dnum / (10 ** pow10)

        if self.accuracy is None:  # pragma: no cover
            format_str = u"% g%s"
        else:
            format_str = (u"%% .%if%%s" % self.accuracy)

        formatted = format_str % (mant, prefix)

        return formatted  #.strip()


def set_eng_float_format(precision=None, accuracy=3, use_eng_prefix=False):
    """
    Alter default behavior on how float is formatted in DataFrame.
    Format float in engineering format. By accuracy, we mean the number of
    decimal digits after the floating point.

    See also EngFormatter.
    """
    if precision is not None:  # pragma: no cover
        import warnings
        warnings.warn("'precision' parameter in set_eng_float_format is "
                      "being renamed to 'accuracy'", FutureWarning)
        accuracy = precision

    print_config.float_format = EngFormatter(accuracy, use_eng_prefix)
    print_config.column_space = max(12, accuracy + 9)


class _GlobalPrintConfig(object):
    """
    Holds the console formatting settings for DataFrame and friends
    """

    def __init__(self):
        self.precision = self.digits = 7
        self.float_format = None
        self.column_space = 12
        self.max_rows = 200
        self.max_colwidth = 50
        self.max_columns = 0
        self.colheader_justify = 'right'
        self.notebook_repr_html = True
        self.date_dayfirst = False
        self.date_yearfirst = False
        self.pprint_nest_depth = 3
        self.multi_sparse = True
        self.encoding = self.detect_encoding()

    def detect_encoding(self):
        """
        Try to find the most capable encoding supported by the console.
        slighly modified from the way IPython handles the same issue.
        """
        import locale

        encoding = None
        try:
            encoding = sys.stdin.encoding
        except AttributeError:
            pass

        if not encoding or encoding == 'ascii':  # try again for better
            try:
                encoding = locale.getpreferredencoding()
            except Exception:
                pass

        if not encoding:  # when all else fails. this will usually be "ascii"
                encoding = sys.getdefaultencoding()

        return encoding

    def reset(self):
        self.__init__()

print_config = _GlobalPrintConfig()


def _put_lines(buf, lines):
    if any(isinstance(x, unicode) for x in lines):
        lines = [unicode(x) for x in lines]
    buf.write('\n'.join(lines))


if __name__ == '__main__':
    arr = np.array([746.03, 0.00, 5620.00, 1592.36])
    # arr = np.array([11111111.1, 1.55])
    # arr = [314200.0034, 1.4125678]
    arr = np.array([  327763.3119,   345040.9076,   364460.9915,   398226.8688,
                      383800.5172,   433442.9262,   539415.0568,   568590.4108,
                      599502.4276,   620921.8593,   620898.5294,   552427.1093,
                      555221.2193,   519639.7059,   388175.7   ,   379199.5854,
                      614898.25  ,   504833.3333,   560600.    ,   941214.2857,
                      1134250.    ,  1219550.    ,   855736.85 ,  1042615.4286,
                      722621.3043,   698167.1818,   803750.    ])
    fmt = FloatArrayFormatter(arr, digits=7)
    print fmt.get_result()<|MERGE_RESOLUTION|>--- conflicted
+++ resolved
@@ -539,14 +539,9 @@
                                          names=False)
             level_lengths = _get_level_lengths(levels)
 
-<<<<<<< HEAD
             row_levels = self.frame.index.nlevels
 
             for lnum, (records, values) in enumerate(zip(level_lengths, levels)):
-=======
-            for lnum, (records, values) in enumerate(
-                    zip(level_lengths, levels)):
->>>>>>> f36591e4
                 name = self.columns.names[lnum]
                 row = [''] * (row_levels - 1) + ['' if name is None
                                                  else str(name)]
